--- conflicted
+++ resolved
@@ -229,29 +229,18 @@
         }
       },
       {
-<<<<<<< HEAD
-        label: 'Keyboard Shortcuts',
-        click: (menuItem, w, e) => {
-          if (!w || !w.webContents) {
-=======
         label: `${MNEMONIC_SYM}Keyboard Shortcuts`,
         accelerator: 'CmdOrCtrl+Shift+?',
-        click: (menuItem, window, e) => {
-          if (!window || !window.webContents) {
->>>>>>> 64a5e445
+        click: (menuItem, w, e) => {
+          if (!w || !w.webContents) {
             return;
           }
           w.webContents.send('toggle-preferences-shortcuts');
         }
       },
       {
-<<<<<<< HEAD
-        label: 'Show App Data Folder',
+        label: `Show App ${MNEMONIC_SYM}Data Folder`,
         click: (menuItem, w, e) => {
-=======
-        label: `Show App ${MNEMONIC_SYM}Data Folder`,
-        click: (menuItem, window, e) => {
->>>>>>> 64a5e445
           const directory = misc.getDataDirectory();
           shell.showItemInFolder(directory);
         }
