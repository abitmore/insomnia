// @flow
import type { Request } from '../models/request';
import type { BaseModel } from '../models/index';

import { setDefaultProtocol } from 'insomnia-url';
import clone from 'clone';
import * as models from '../models';
import { CONTENT_TYPE_GRAPHQL } from '../common/constants';
import * as db from './database';
import * as templating from '../templating';
import type { CookieJar } from '../models/cookie-jar';
import type { Environment } from '../models/environment';

export const KEEP_ON_ERROR = 'keep';
export const THROW_ON_ERROR = 'throw';

export type RenderPurpose = 'send' | 'general' | 'no-render';

export const RENDER_PURPOSE_SEND: RenderPurpose = 'send';
export const RENDER_PURPOSE_GENERAL: RenderPurpose = 'general';
export const RENDER_PURPOSE_NO_RENDER: RenderPurpose = 'no-render';

/** Key/value pairs to be provided to the render context */
export type ExtraRenderInfo = Array<{ name: string, value: any }>;

export type RenderedRequest = Request & {
  cookies: Array<{ name: string, value: string, disabled?: boolean }>,
  cookieJar: CookieJar,
};

export async function buildRenderContext(
  ancestors: Array<BaseModel> | null,
  rootEnvironment: Environment | null,
  subEnvironment: Environment | null,
  baseContext: Object = {},
): Object {
  const envObjects = [];

  if (rootEnvironment) {
    envObjects.push(rootEnvironment.data);
  }

  if (subEnvironment) {
    envObjects.push(subEnvironment.data);
  }

  for (const doc of (ancestors || []).reverse()) {
    const environment = (doc: any).environment;
    if (typeof environment === 'object' && environment !== null) {
      envObjects.push(environment);
    }
  }

  // At this point, environments is a list of environments ordered
  // from top-most parent to bottom-most child
  // Do an Object.assign, but render each property as it overwrites. This
  // way we can keep same-name variables from the parent context.
  let renderContext = baseContext;

  // Made the rendering into a recursive function to handle nested Objects
  async function renderSubContext(subObject: Object, subContext: Object): Promise<any> {
    const keys = _getOrderedEnvironmentKeys(subObject);
    for (const key of keys) {
      /*
       * If we're overwriting a string, try to render it first using the same key from the base
       * environment to support same-variable recursion. This allows for the following scenario:
       *
       * base:  { base_url: 'google.com' }
       * obj:   { base_url: '{{ base_url }}/foo' }
       * final: { base_url: 'google.com/foo' }
       *
       * A regular Object.assign would yield { base_url: '{{ base_url }}/foo' } and the
       * original base_url of google.com would be lost.
       */
<<<<<<< HEAD
      if (Object.prototype.toString.call(subContext[key]) === '[object String]') {
        const isSelfRecursive = subObject[key].match(`{{ ?${key}[ |][^}]*}}`);
=======
      if (typeof envObject[key] === 'string') {
        const isSelfRecursive = envObject[key].match(`{{ ?${key}[ |][^}]*}}`);
>>>>>>> b59759d5

        if (isSelfRecursive) {
          // If we're overwriting a variable that contains itself, make sure we
          // render it first
          subContext[key] = await render(
            subObject[key],
            subContext, // Only render with key being overwritten
            null,
            KEEP_ON_ERROR,
            'Environment',
          );
        } else {
          // Otherwise it's just a regular replacement
          subContext[key] = subObject[key];
        }
      } else if (Object.prototype.toString.call(subContext[key]) === '[object Object]') {
        // Context is of Type object, Call this function recursively to handle nested objects.
        subContext[key] = renderSubContext(subObject[key], subContext[key]);
      } else {
        // For all other Types, add the Object to the Context.
        subContext[key] = subObject[key];
      }
    }
    return subContext;
  }

  for (const envObject: Object of envObjects) {
    // For every environment render the Objects
    renderContext = await renderSubContext(envObject, renderContext);
  }

  // Render the context with itself to fill in the rest.
  let finalRenderContext = renderContext;

  const keys = _getOrderedEnvironmentKeys(finalRenderContext);

  // Render recursive references and tags.
  const skipNextTime = {};
  for (let i = 0; i < 3; i++) {
    for (const key of keys) {
      // Skip rendering keys that stayed the same multiple times. This is here because
      // a render failure will leave the tag as-is and thus the next iteration of the
      // loop will try to re-render it again. We don't want to keep erroring on these
      // because renders are expensive and potentially not idempotent.
      if (skipNextTime[key]) {
        continue;
      }

      const renderResult = await render(
        finalRenderContext[key],
        finalRenderContext,
        null,
        KEEP_ON_ERROR,
        'Environment',
      );

      // Result didn't change, so skip
      if (renderResult === finalRenderContext[key]) {
        skipNextTime[key] = true;
        continue;
      }

      finalRenderContext[key] = renderResult;
    }
  }
  return finalRenderContext;
}

/**
 * Recursively render any JS object and return a new one
 * @param {*} obj - object to render
 * @param {object} context - context to render against
 * @param blacklistPathRegex - don't render these paths
 * @param errorMode - how to handle errors
 * @param name - name to include in error message
 * @return {Promise.<*>}
 */
export async function render<T>(
  obj: T,
  context: Object = {},
  blacklistPathRegex: RegExp | null = null,
  errorMode: string = THROW_ON_ERROR,
  name: string = '',
): Promise<T> {
  // Make a deep copy so no one gets mad :)
  const newObj = clone(obj);

  async function next(x: any, path: string, first: boolean = false): Promise<any> {
    if (blacklistPathRegex && path.match(blacklistPathRegex)) {
      return x;
    }

    const asStr = Object.prototype.toString.call(x);

    // Leave these types alone
    if (
      asStr === '[object Date]' ||
      asStr === '[object RegExp]' ||
      asStr === '[object Error]' ||
      asStr === '[object Boolean]' ||
      asStr === '[object Number]' ||
      asStr === '[object Null]' ||
      asStr === '[object Undefined]'
    ) {
      // Do nothing to these types
    } else if (typeof x === 'string') {
      try {
        x = await templating.render(x, { context, path });

        // If the variable outputs a tag, render it again. This is a common use
        // case for environment variables:
        //   {{ foo }} => {% uuid 'v4' %} => dd265685-16a3-4d76-a59c-e8264c16835a
        if (x.includes('{%')) {
          x = await templating.render(x, { context, path });
        }
      } catch (err) {
        if (errorMode !== KEEP_ON_ERROR) {
          throw err;
        }
      }
    } else if (Array.isArray(x)) {
      for (let i = 0; i < x.length; i++) {
        x[i] = await next(x[i], `${path}[${i}]`);
      }
    } else if (typeof x === 'object' && x !== null) {
      // Don't even try rendering disabled objects
      // Note, this logic probably shouldn't be here, but w/e for now
      if (x.disabled) {
        return x;
      }

      const keys = Object.keys(x);
      for (const key of keys) {
        if (first && key.indexOf('_') === 0) {
          x[key] = await next(x[key], path);
        } else {
          const pathPrefix = path ? path + '.' : '';
          x[key] = await next(x[key], `${pathPrefix}${key}`);
        }
      }
    }

    return x;
  }

  return next(newObj, name, true);
}

export async function getRenderContext(
  request: Request,
  environmentId: string | null,
  ancestors: Array<BaseModel> | null = null,
  purpose: RenderPurpose | null = null,
  extraInfo: ExtraRenderInfo | null = null,
): Promise<Object> {
  if (!ancestors) {
    ancestors = await db.withAncestors(request, [
      models.request.type,
      models.requestGroup.type,
      models.workspace.type,
    ]);
  }

  const workspace = ancestors.find(doc => doc.type === models.workspace.type);
  if (!workspace) {
    throw new Error('Failed to render. Could not find workspace');
  }

  const rootEnvironment = await models.environment.getOrCreateForWorkspaceId(
    workspace ? workspace._id : 'n/a',
  );
  const subEnvironment = await models.environment.getById(environmentId || 'n/a');

  const keySource = {};

  // Function that gets Keys and stores their Source location
  function getKeySource(subObject, inKey, inSource) {
    // Add key to map if it's not root
    if (inKey) {
      keySource[inKey] = inSource;
    }

    // Recurse down for Objects and Arrays
    const typeStr = Object.prototype.toString.call(subObject);
    if (typeStr === '[object Object]') {
      for (const key of Object.keys(subObject)) {
        getKeySource(subObject[key], inKey ? `${inKey}.${key}` : key, inSource);
      }
    } else if (typeStr === '[object Array]') {
      for (let i = 0; i < subObject.length; i++) {
        getKeySource(subObject[i], `${inKey}[${i}]`, inSource);
      }
    }
  }

  // Get Keys from root environment
  getKeySource((rootEnvironment || {}).data, '', 'root');

  // Get Keys from sub environment
  if (subEnvironment) {
    getKeySource(subEnvironment.data || {}, '', subEnvironment.name || '');
  }

  // Get Keys from ancestors (e.g. Folders)
  if (ancestors) {
    for (let idx = 0; idx < ancestors.length; idx++) {
      let ancestor: any = ancestors[idx] || {};
      if (
        ancestor.type === 'RequestGroup' &&
        ancestor.hasOwnProperty('environment') &&
        ancestor.hasOwnProperty('name')
      ) {
        getKeySource(ancestor.environment || {}, '', ancestor.name || '');
      }
    }
  }

  // Add meta data helper function
  const baseContext = {};
  baseContext.getMeta = () => ({
    requestId: request ? request._id : null,
    workspaceId: workspace ? workspace._id : 'n/a',
  });

  baseContext.getKeysContext = () => ({
    keyContext: keySource,
  });

  baseContext.getPurpose = () => purpose;
  baseContext.getExtraInfo = (key: string) => {
    if (!Array.isArray(extraInfo)) {
      return null;
    }

    const p = extraInfo.find(v => v.name === key);
    return p ? p.value : null;
  };

  baseContext.getEnvironmentId = () => environmentId;

  // Generate the context we need to render
  return buildRenderContext(ancestors, rootEnvironment, subEnvironment, baseContext);
}

export async function getRenderedRequestAndContext(
  request: Request,
  environmentId: string | null,
  purpose?: RenderPurpose,
  extraInfo?: ExtraRenderInfo,
): Promise<{ request: RenderedRequest, context: Object }> {
  const ancestors = await db.withAncestors(request, [
    models.request.type,
    models.requestGroup.type,
    models.workspace.type,
  ]);
  const workspace = ancestors.find(doc => doc.type === models.workspace.type);
  const parentId = workspace ? workspace._id : 'n/a';
  const cookieJar = await models.cookieJar.getOrCreateForParentId(parentId);

  const renderContext = await getRenderContext(
    request,
    environmentId,
    ancestors,
    purpose,
    extraInfo || null,
  );

  // HACK: Switch '#}' to '# }' to prevent Nunjucks from barfing
  // https://github.com/getinsomnia/insomnia/issues/895
  try {
    if (request.body.text && request.body.mimeType === CONTENT_TYPE_GRAPHQL) {
      const o = JSON.parse(request.body.text);
      o.query = o.query.replace(/#}/g, '# }');
      request.body.text = JSON.stringify(o);
    }
  } catch (err) {}

  // Render description separately because it's lower priority
  const description = request.description;
  request.description = '';

  // Render all request properties
  const renderResult = await render(
    { _request: request, _cookieJar: cookieJar },
    renderContext,
    request.settingDisableRenderRequestBody ? /^body.*/ : null,
  );

  const renderedRequest = renderResult._request;
  const renderedCookieJar = renderResult._cookieJar;
  renderedRequest.description = await render(description, renderContext, null, KEEP_ON_ERROR);

  // Remove disabled params
  renderedRequest.parameters = renderedRequest.parameters.filter(p => !p.disabled);

  // Remove disabled headers
  renderedRequest.headers = renderedRequest.headers.filter(p => !p.disabled);

  // Remove disabled body params
  if (renderedRequest.body && Array.isArray(renderedRequest.body.params)) {
    renderedRequest.body.params = renderedRequest.body.params.filter(p => !p.disabled);
  }

  // Remove disabled authentication
  if (renderedRequest.authentication && renderedRequest.authentication.disabled) {
    renderedRequest.authentication = {};
  }

  // Default the proto if it doesn't exist
  renderedRequest.url = setDefaultProtocol(renderedRequest.url);

  return {
    context: renderContext,
    request: {
      // Add the yummy cookies
      cookieJar: renderedCookieJar,
      cookies: [],
      isPrivate: false,

      // NOTE: Flow doesn't like Object.assign, so we have to do each property manually
      // for now to convert Request to RenderedRequest.
      _id: renderedRequest._id,
      authentication: renderedRequest.authentication,
      body: renderedRequest.body,
      created: renderedRequest.created,
      modified: renderedRequest.modified,
      description: renderedRequest.description,
      headers: renderedRequest.headers,
      metaSortKey: renderedRequest.metaSortKey,
      method: renderedRequest.method,
      name: renderedRequest.name,
      parameters: renderedRequest.parameters,
      parentId: renderedRequest.parentId,
      settingDisableRenderRequestBody: renderedRequest.settingDisableRenderRequestBody,
      settingEncodeUrl: renderedRequest.settingEncodeUrl,
      settingSendCookies: renderedRequest.settingSendCookies,
      settingStoreCookies: renderedRequest.settingStoreCookies,
      settingRebuildPath: renderedRequest.settingRebuildPath,
      settingFollowRedirects: renderedRequest.settingFollowRedirects,
      type: renderedRequest.type,
      url: renderedRequest.url,
    },
  };
}

export async function getRenderedRequest(
  request: Request,
  environmentId: string,
  purpose?: RenderPurpose,
): Promise<RenderedRequest> {
  const result = await getRenderedRequestAndContext(request, environmentId, purpose);
  return result.request;
}

/**
 * Sort the keys that may have Nunjucks last, so that other keys get
 * defined first. Very important if env variables defined in same obj
 * (eg. {"foo": "{{ bar }}", "bar": "Hello World!"})
 *
 * @param v
 * @returns {number}
 */
function _nunjucksSortValue(v) {
  if (v && v.match && v.match(/({%)/)) {
    return 3;
  } else if (v && v.match && v.match(/({{)/)) {
    return 2;
  } else {
    return 1;
  }
}

function _getOrderedEnvironmentKeys(finalRenderContext: Object): Array<string> {
  return Object.keys(finalRenderContext).sort((k1, k2) => {
    const k1Sort = _nunjucksSortValue(finalRenderContext[k1]);
    const k2Sort = _nunjucksSortValue(finalRenderContext[k2]);
    return k1Sort - k2Sort;
  });
}<|MERGE_RESOLUTION|>--- conflicted
+++ resolved
@@ -72,13 +72,8 @@
        * A regular Object.assign would yield { base_url: '{{ base_url }}/foo' } and the
        * original base_url of google.com would be lost.
        */
-<<<<<<< HEAD
-      if (Object.prototype.toString.call(subContext[key]) === '[object String]') {
+      if (Object.prototype.toString.call(subObject[key]) === '[object String]') {
         const isSelfRecursive = subObject[key].match(`{{ ?${key}[ |][^}]*}}`);
-=======
-      if (typeof envObject[key] === 'string') {
-        const isSelfRecursive = envObject[key].match(`{{ ?${key}[ |][^}]*}}`);
->>>>>>> b59759d5
 
         if (isSelfRecursive) {
           // If we're overwriting a variable that contains itself, make sure we
