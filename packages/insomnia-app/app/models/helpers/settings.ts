import { readFileSync } from 'fs';
import { Settings } from 'insomnia-common';
import { ErrorResult, INSOMNIA_CONFIG_FILENAME, InsomniaConfig, isErrorResult, validate } from 'insomnia-config/dist';
import { resolve } from 'path';
import { mapObjIndexed, once } from 'ramda';
import { omitBy } from 'ramda-adjunct';
import { ValueOf } from 'type-fest';

import { isDevelopment } from '../../common/constants';
import { getDataDirectory, getPortableExecutableDir } from '../../common/electron-helpers';

interface FailedParseResult {
  syntaxError: SyntaxError;
  fileContents: string;
  configPath: string;
}

<<<<<<< HEAD
const isFailedParseResult = (input: any): input is FailedParseResult => (
  input ? input.syntaxError instanceof SyntaxError : false
);
=======
const isFailedParseResult = (input: any): input is FailedParseResult => {
  const typesafeInput = input as FailedParseResult;

  return (
    typesafeInput ? typesafeInput.syntaxError instanceof SyntaxError : false
  );
};
>>>>>>> e02e5d40

/** takes an unresolved (or resolved will work fine too) filePath of the insomnia config and reads the insomniaConfig from disk */
export const readConfigFile = (configPath?: string): unknown | FailedParseResult | undefined => {
  if (!configPath) {
    return undefined;
  }

  let fileContents = '';
  try {
    fileContents = readFileSync(configPath, 'utf-8');
  } catch (error: unknown) {
    // file not found
    return undefined;
  }

  const fileIsFoundButEmpty = fileContents === '';
  if (fileIsFoundButEmpty) {
    return undefined;
  }

  try {
    return JSON.parse(fileContents) as unknown;
  } catch (syntaxError: unknown) {
    // note: all JSON.parse errors are SyntaxErrors
    // see: https://developer.mozilla.org/en-US/docs/Web/JavaScript/Reference/Errors/JSON_bad_parse
    if (syntaxError instanceof SyntaxError) {
      console.error('failed to parse insomnia config', { configPath, fileContents, syntaxError });
      const failedParseResult: FailedParseResult = {
        syntaxError,
        fileContents,
        configPath: configPath,
      };
      return failedParseResult;
    }
    return undefined;
  }
};

export const getLocalDevConfigFilePath = () => (
  isDevelopment() ? '../../packages/insomnia-app/app' as string : undefined
);

const addConfigFileToPath = (path: string | undefined) => (
  path ? resolve(path, INSOMNIA_CONFIG_FILENAME) : undefined
);

export const getConfigFile = () => {
  const portableExecutable = getPortableExecutableDir();
  const insomniaDataDirectory = getDataDirectory();
  const localDev = getLocalDevConfigFilePath();
  const configPaths = [
    portableExecutable,
    insomniaDataDirectory,
    localDev,
  ].map(addConfigFileToPath);

  // note: this is written as to avoid unnecessary (synchronous) reads from disk.
  // The paths above are in priority order such that if we already found what we're looking for, there's no reason to keep reading other files.
  for (const configPath of configPaths) {
    const fileReadResult = readConfigFile(configPath);
    if (isFailedParseResult(fileReadResult)) {
      return fileReadResult;
    }

    if (fileReadResult !== undefined && configPath !== undefined) {
      return {
        insomniaConfig: fileReadResult,
        configPath,
      };
    }
  }
  const fallbackEmptyConfig: InsomniaConfig = { insomniaConfig: '1.0.0' };
  return {
    insomniaConfig: fallbackEmptyConfig,
    configPath: '<internal fallback insomnia config>',
  };
};

export interface ConfigError {
  error: {
    configPath?: string;
    insomniaConfig: unknown;
    errors: ErrorResult['errors'];
    humanReadableErrors: ErrorResult['humanReadableErrors'];
  };
}

<<<<<<< HEAD
export const isConfigError = (input: any): input is ConfigError => (
  input ? input.humanErrors?.length > 0 : false
);

interface ParseError {
  error: FailedParseResult;
}

export const isParseError = (input: any): input is ParseError => (
  input ? isFailedParseResult(input.error) : false
=======
export const isConfigError = (input: ConfigError | ParseError): input is ConfigError => (
  // Cast for typesafety
  (input as ConfigError).error?.humanReadableErrors?.length > 0
);

export interface ParseError {
  error: FailedParseResult;
}

export const isParseError = (input: ConfigError | ParseError): input is ParseError => (
  isFailedParseResult(input.error)
>>>>>>> e02e5d40
);

/**
 * gets settings from the `insomnia.config.json`
 *
 * note that it is a business rule that the config is never read again after startup, hence the `once` usage.
 */
export const getConfigSettings: () => (NonNullable<InsomniaConfig['settings']> | ConfigError | ParseError) = once(() => {
  const configFileResult = getConfigFile();

  if (isFailedParseResult(configFileResult)) {
    return {
      error: configFileResult,
    };
  }

  const { insomniaConfig, configPath } = configFileResult;
  const validationResult = validate(insomniaConfig as InsomniaConfig);

  if (isErrorResult(validationResult)) {
    const { errors, humanReadableErrors } = validationResult;
    const error = {
      configPath,
      insomniaConfig,
      errors,
      humanReadableErrors,
    };

    console.error('invalid insomnia config', error);
    return { error };
  }

  // This cast is important for testing intentionally bad values (the above validation will catch it, anyway)
  return (insomniaConfig as InsomniaConfig).settings || {};
});

interface Condition {
  /** note: conditions are only suitable for boolean settings at this time */
  when: boolean;
  set: Partial<Settings>;
}

// using a Map because they are ordered (in such case as multiple settings could be controlled by other multiple settings in the future, we could control this reliably by changing the order in the Map)
const settingControllers = new Map<keyof Settings, Condition[]>([
  [
    'incognitoMode',
    [
      {
        when: true,
        set: {
          enableAnalytics: false,
          allowNotificationRequests: false,
        },
      },
    ],
  ],
]);

/** checks whether a given setting is literally specified in the insomnia config */
export const isControlledByConfig = (setting: keyof Settings | null) => setting ? (
  Boolean(Object.prototype.hasOwnProperty.call(getConfigSettings(), setting))
) : false;

export interface SettingControlledSetting<T extends keyof Settings> {
  controlledValue: Settings[T];
  controller: keyof Settings;
  isControlled: true;
}

export interface ConfigControlledSetting<T extends keyof Settings> {
  controlledValue: Settings[T];
  controller: 'insomnia-config';
  isControlled: true;
}

export interface UncontrolledSetting {
  controller: null;
  isControlled: false;
}

export type SettingsControl<T extends keyof Settings> =
  | SettingControlledSetting<T>
  | ConfigControlledSetting<T>
  | UncontrolledSetting
;

const isSettingControlledByCondition = (condition: Condition, setting: keyof Settings, value: ValueOf<Settings>) => {
  return condition.when === value
    && Object.prototype.hasOwnProperty.call(condition.set, setting);
};

/**
 * checks whether a given setting is controlled by another setting.
 * if so, it will return that setting id.  otherwise it will return false.
 */
export const isControlledByAnotherSetting = (settings: Settings) => (setting: keyof Settings) => {
  for (const [controller, controlledSettings] of settingControllers.entries()) {
    for (const condition of controlledSettings) {
      if (isSettingControlledByCondition(condition, setting, settings[controller])) {
        const output: SettingControlledSetting<typeof setting> = {
          controlledValue: condition.set[setting],
          controller,
          isControlled: true,
        };
        return output;
      }
    }
  }
  const uncontrolledSetting: UncontrolledSetting = {
    controller: null,
    isControlled: false,
  };
  return uncontrolledSetting;
};

/**
 * For any given setting, return what the value of that setting should be once you take the insomnia config and other potentially controlling settings into account
 */
export const getControlledStatus = (userSettings: Settings) => (setting: keyof Settings) => {
  const configSettings = {
    ...userSettings,
    ...getConfigSettings(),
  };

  if (isControlledByConfig(setting)) {

    // note that the raw config settings are being passed here (rathern than `settings` alone), because we must verify that the controller does not itself also have a specification in the config
    const controllerSetting = isControlledByAnotherSetting(configSettings)(setting);

    // TLDR; the config always wins
    // It is a business rule that if a setting (e.g. `incognitoMode` specified in the config controlls another setting (e.g. `enableAnalytics`), that conflict should be resolved such that the config-specified controller should _always_ win, _even_ if the controlled setting (i.e. `enableAnalytics`) is _itself_ specified in the config with a conflicting value)
    if (controllerSetting.isControlled && isControlledByConfig(controllerSetting.controller)) {
      // since this setting is also controlled by a controller, and that controller is controlled by the config, we use the controller's desired value for this setting.
      return {
        controller: controllerSetting.controller,
        isControlled: true,
        value: controllerSetting.controlledValue,
      };
    }

    // no other setting controls this, so we can grab its value the config directly
    return {
      controller: 'insomnia-config',
      isControlled: true,
      value: configSettings[setting],
    };
  }

  const thisSetting = isControlledByAnotherSetting(configSettings)(setting);
  if (thisSetting.isControlled) {
    // this setting is controlled by another setting.
    return {
      controller: thisSetting.controller,
      isControlled: true,
      value: thisSetting.controlledValue,
    };
  }

  // return the object unchanged, as it exists in the settings
  return {
    controller: null,
    isControlled: false,
    value: userSettings[setting],
  };
};

/** removes any setting in the given patch object which is controlled in any way (i.e. either by the insomnia config or by another setting) */
export const omitControlledSettings = <
  T extends Settings,
  U extends Partial<Settings>
>(settings: T, patch: U) => {
  return omitBy((_value, setting: keyof Settings) => (
    getControlledStatus(settings)(setting).isControlled
  ), patch);
};

/** for any given setting, whether controlled by the insomnia config or whether controlled by another value, return the calculated value */
export const getMonkeyPatchedControlledSettings = <T extends Settings>(settings: T) => {
  const override = mapObjIndexed((_value, setting: keyof Settings) => (
    getControlledStatus(settings)(setting).value
  ), settings) as T;
  return {
    ...settings,
    ...override,
  };
};<|MERGE_RESOLUTION|>--- conflicted
+++ resolved
@@ -15,11 +15,6 @@
   configPath: string;
 }
 
-<<<<<<< HEAD
-const isFailedParseResult = (input: any): input is FailedParseResult => (
-  input ? input.syntaxError instanceof SyntaxError : false
-);
-=======
 const isFailedParseResult = (input: any): input is FailedParseResult => {
   const typesafeInput = input as FailedParseResult;
 
@@ -27,7 +22,6 @@
     typesafeInput ? typesafeInput.syntaxError instanceof SyntaxError : false
   );
 };
->>>>>>> e02e5d40
 
 /** takes an unresolved (or resolved will work fine too) filePath of the insomnia config and reads the insomniaConfig from disk */
 export const readConfigFile = (configPath?: string): unknown | FailedParseResult | undefined => {
@@ -115,18 +109,6 @@
   };
 }
 
-<<<<<<< HEAD
-export const isConfigError = (input: any): input is ConfigError => (
-  input ? input.humanErrors?.length > 0 : false
-);
-
-interface ParseError {
-  error: FailedParseResult;
-}
-
-export const isParseError = (input: any): input is ParseError => (
-  input ? isFailedParseResult(input.error) : false
-=======
 export const isConfigError = (input: ConfigError | ParseError): input is ConfigError => (
   // Cast for typesafety
   (input as ConfigError).error?.humanReadableErrors?.length > 0
@@ -138,7 +120,6 @@
 
 export const isParseError = (input: ConfigError | ParseError): input is ParseError => (
   isFailedParseResult(input.error)
->>>>>>> e02e5d40
 );
 
 /**
