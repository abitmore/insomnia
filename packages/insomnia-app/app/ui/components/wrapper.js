// @flow
import type { Settings } from '../../models/settings';
import type { Response } from '../../models/response';
import type { OAuth2Token } from '../../models/o-auth-2-token';
import type { Workspace } from '../../models/workspace';
import type {
  Request,
  RequestAuthentication,
  RequestBody,
  RequestHeader,
  RequestParameter,
} from '../../models/request';
import type { SidebarChildObjects } from './sidebar/sidebar-children';
import SidebarChildren from './sidebar/sidebar-children';

import * as React from 'react';
import autobind from 'autobind-decorator';
import classnames from 'classnames';
import { registerModal, showModal } from './modals/index';
import AlertModal from './modals/alert-modal';
import WrapperModal from './modals/wrapper-modal';
import ErrorModal from './modals/error-modal';
import CookiesModal from './modals/cookies-modal';
import CookieModifyModal from '../components/modals/cookie-modify-modal';
import EnvironmentEditModal from './modals/environment-edit-modal';
import GenerateCodeModal from './modals/generate-code-modal';
import LoginModal from './modals/login-modal';
import ResponseDebugModal from './modals/response-debug-modal';
import PaymentNotificationModal from './modals/payment-notification-modal';
import NunjucksModal from './modals/nunjucks-modal';
import PromptModal from './modals/prompt-modal';
import AskModal from './modals/ask-modal';
import SelectModal from './modals/select-modal';
import RequestCreateModal from './modals/request-create-modal';
import RequestPane from './request-pane';
import RequestSwitcherModal from './modals/request-switcher-modal';
import SettingsModal from './modals/settings-modal';
import FilterHelpModal from './modals/filter-help-modal';
import ResponsePane from './response-pane';
import RequestSettingsModal from './modals/request-settings-modal';
import SetupSyncModal from './modals/setup-sync-modal';
import SyncStagingModal from './modals/sync-staging-modal';
import SyncMergeModal from './modals/sync-merge-modal';
import SyncHistoryModal from './modals/sync-history-modal';
import SyncShareModal from './modals/sync-share-modal';
import SyncBranchesModal from './modals/sync-branches-modal';
import RequestRenderErrorModal from './modals/request-render-error-modal';
import Sidebar from './sidebar/sidebar';
import WorkspaceEnvironmentsEditModal from './modals/workspace-environments-edit-modal';
import WorkspaceSettingsModal from './modals/workspace-settings-modal';
import WorkspaceShareSettingsModal from './modals/workspace-share-settings-modal';
import CodePromptModal from './modals/code-prompt-modal';
import * as db from '../../common/database';
import * as models from '../../models/index';
import * as importers from 'insomnia-importers';
import type { CookieJar } from '../../models/cookie-jar';
import type { Environment } from '../../models/environment';
import ErrorBoundary from './error-boundary';
import type { ClientCertificate } from '../../models/client-certificate';
import MoveRequestGroupModal from './modals/move-request-group-modal';
import AddKeyCombinationModal from './modals/add-key-combination-modal';
import ExportRequestsModal from './modals/export-requests-modal';
import VCS from '../../sync/vcs';
import type { StatusCandidate } from '../../sync/types';
import type { RequestMeta } from '../../models/request-meta';
import type { RequestVersion } from '../../models/request-version';
<<<<<<< HEAD
import type { GlobalActivity } from './activity-bar/activity-bar';
import ActivityBar from './activity-bar/activity-bar';
import SpecEditor from './spec-editor/spec-editor';
import SpecEditorSidebar from './spec-editor/spec-editor-sidebar';
=======
import EnvironmentsDropdown from './dropdowns/environments-dropdown';
import SidebarFilter from './sidebar/sidebar-filter';
>>>>>>> 8fda24ae

type Props = {
  // Helper Functions
  handleActivateRequest: Function,
  handleSetSidebarFilter: Function,
  handleToggleMenuBar: Function,
  handleImportFileToWorkspace: Function,
  handleImportUriToWorkspace: Function,
  handleExportFile: Function,
  handleShowExportRequestsModal: Function,
  handleShowSettingsModal: Function,
  handleExportRequestsToFile: Function,
  handleSetActiveWorkspace: Function,
  handleSetActiveEnvironment: Function,
  handleMoveDoc: Function,
  handleCreateRequest: Function,
  handleDuplicateRequest: Function,
  handleDuplicateRequestGroup: Function,
  handleMoveRequestGroup: Function,
  handleDuplicateWorkspace: Function,
  handleCreateRequestGroup: Function,
  handleGenerateCodeForActiveRequest: Function,
  handleGenerateCode: Function,
  handleCopyAsCurl: Function,
  handleCreateRequestForWorkspace: Function,
  handleSetRequestPaneRef: Function,
  handleSetResponsePaneRef: Function,
  handleSetResponsePreviewMode: Function,
  handleRender: Function,
  handleGetRenderContext: Function,
  handleSetResponseFilter: Function,
  handleSetActiveResponse: Function,
  handleSetSidebarRef: Function,
  handleStartDragSidebar: Function,
  handleResetDragSidebar: Function,
  handleStartDragPaneHorizontal: Function,
  handleStartDragPaneVertical: Function,
  handleResetDragPaneHorizontal: Function,
  handleResetDragPaneVertical: Function,
  handleSetRequestGroupCollapsed: Function,
  handleSetRequestPinned: Function,
  handleSendRequestWithEnvironment: Function,
  handleSendAndDownloadRequestWithEnvironment: Function,
  handleUpdateRequestMimeType: Function,
  handleUpdateDownloadPath: Function,
  handleSetActiveActivity: (activity: string) => void,

  // Properties
  activity: GlobalActivity,
  loadStartTime: number,
  isLoading: boolean,
  paneWidth: number,
  paneHeight: number,
  responsePreviewMode: string,
  responseFilter: string,
  responseFilterHistory: Array<string>,
  responseDownloadPath: string | null,
  sidebarWidth: number,
  sidebarHidden: boolean,
  sidebarFilter: string,
  sidebarChildren: SidebarChildObjects,
  settings: Settings,
  workspaces: Array<Workspace>,
  requestMetas: Array<RequestMeta>,
  requests: Array<Request>,
  requestVersions: Array<RequestVersion>,
  unseenWorkspaces: Array<Workspace>,
  workspaceChildren: Array<Object>,
  environments: Array<Object>,
  activeRequestResponses: Array<Response>,
  activeWorkspace: Workspace,
  activeCookieJar: CookieJar,
  activeEnvironment: Environment | null,
  activeWorkspaceClientCertificates: Array<ClientCertificate>,
  isVariableUncovered: boolean,
  headerEditorKey: string,
  vcs: VCS | null,
  syncItems: Array<StatusCandidate>,

  // Optional
  oAuth2Token: OAuth2Token | null,
  activeRequest: Request | null,
  activeResponse: Response | null,
};

type State = {
  forceRefreshKey: number,
};

const rUpdate = (request, ...args) => {
  if (!request) {
    throw new Error('Tried to update null request');
  }

  return models.request.update(request, ...args);
};

const sUpdate = models.settings.update;

@autobind
class Wrapper extends React.PureComponent<Props, State> {
  constructor(props: any) {
    super(props);
    this.state = {
      forceRefreshKey: Date.now(),
    };
  }

  // Request updaters
  async _handleForceUpdateRequest(r: Request, patch: Object): Promise<Request> {
    const newRequest = await rUpdate(r, patch);

    // Give it a second for the app to render first. If we don't wait, it will refresh
    // on the old request and won't catch the newest one.
    // TODO: Move this refresh key into redux store so we don't need timeout
    window.setTimeout(this._forceRequestPaneRefresh, 100);

    return newRequest;
  }

  _handleForceUpdateRequestHeaders(r: Request, headers: Array<RequestHeader>): Promise<Request> {
    return this._handleForceUpdateRequest(r, { headers });
  }

  static _handleUpdateRequestBody(r: Request, body: RequestBody): Promise<Request> {
    return rUpdate(r, { body });
  }

  static _handleUpdateRequestParameters(
    r: Request,
    parameters: Array<RequestParameter>,
  ): Promise<Request> {
    return rUpdate(r, { parameters });
  }

  static _handleUpdateRequestAuthentication(
    r: Request,
    authentication: RequestAuthentication,
  ): Promise<Request> {
    return rUpdate(r, { authentication });
  }

  static _handleUpdateRequestHeaders(r: Request, headers: Array<RequestHeader>): Promise<Request> {
    return rUpdate(r, { headers });
  }

  static _handleUpdateRequestMethod(r: Request, method: string): Promise<Request> {
    return rUpdate(r, { method });
  }

  static _handleUpdateRequestUrl(r: Request, url: string): Promise<Request> {
    // Don't update if we don't need to
    if (r.url === url) {
      return Promise.resolve(r);
    }

    return rUpdate(r, { url });
  }

  // Special request updaters
  _handleStartDragSidebar(e: Event): void {
    e.preventDefault();
    this.props.handleStartDragSidebar();
  }

  async _handleImport(text: string): Promise<Request | null> {
    // Allow user to paste any import file into the url. If it results in
    // only one item, it will overwrite the current request.
    try {
      const { data } = await importers.convert(text);
      const { resources } = data;
      const r = resources[0];

      if (r && r._type === 'request' && this.props.activeRequest) {
        // Only pull fields that we want to update
        return this._handleForceUpdateRequest(this.props.activeRequest, {
          url: r.url,
          method: r.method,
          headers: r.headers,
          body: r.body,
          authentication: r.authentication,
          parameters: r.parameters,
        });
      }
    } catch (e) {
      // Import failed, that's alright
    }

    return null;
  }

  // Settings updaters
  _handleUpdateSettingsShowPasswords(showPasswords: boolean): Promise<Settings> {
    return sUpdate(this.props.settings, { showPasswords });
  }

  _handleUpdateSettingsUseBulkHeaderEditor(useBulkHeaderEditor: boolean): Promise<Settings> {
    return sUpdate(this.props.settings, { useBulkHeaderEditor });
  }

  // Other Helpers
  _handleImportFile(): void {
    this.props.handleImportFileToWorkspace(this.props.activeWorkspace._id);
  }

  _handleImportUri(uri: string): void {
    this.props.handleImportUriToWorkspace(this.props.activeWorkspace._id, uri);
  }

  _handleSetActiveResponse(responseId: string | null): void {
    if (!this.props.activeRequest) {
      console.warn('Tried to set active response when request not active');
      return;
    }

    this.props.handleSetActiveResponse(this.props.activeRequest._id, responseId);
  }

  _handleShowEnvironmentsModal(): void {
    showModal(WorkspaceEnvironmentsEditModal, this.props.activeWorkspace);
  }

  _handleShowCookiesModal(): void {
    showModal(CookiesModal, this.props.activeWorkspace);
  }

  static _handleShowModifyCookieModal(cookie: Object): void {
    showModal(CookieModifyModal, cookie);
  }

  _handleShowRequestSettingsModal(): void {
    showModal(RequestSettingsModal, { request: this.props.activeRequest });
  }

  async _handleDeleteResponses(): Promise<void> {
    if (!this.props.activeRequest) {
      console.warn('Tried to delete responses when request not active');
      return;
    }

    await models.response.removeForRequest(this.props.activeRequest._id);
    this._handleSetActiveResponse(null);
  }

  async _handleDeleteResponse(response: Response): Promise<void> {
    if (response) {
      await models.response.remove(response);
    }

    // Also unset active response it's the one we're deleting
    if (this.props.activeResponse && this.props.activeResponse._id === response._id) {
      this._handleSetActiveResponse(null);
    }
  }

  async _handleRemoveActiveWorkspace(): Promise<void> {
    const { workspaces, activeWorkspace } = this.props;
    if (workspaces.length <= 1) {
      showModal(AlertModal, {
        title: 'Deleting Last Workspace',
        message: 'Since you deleted your only workspace, a new one has been created for you.',
      });

      models.workspace.create({ name: 'Insomnia' });
    }

    await models.workspace.remove(activeWorkspace);
  }

  async _handleActiveWorkspaceClearAllResponses(): Promise<void> {
    const docs = await db.withDescendants(this.props.activeWorkspace, models.request.type);
    const requests = docs.filter(doc => doc.type === models.request.type);
    for (const req of requests) {
      await models.response.removeForRequest(req._id);
    }
  }

  _handleSendRequestWithActiveEnvironment(): void {
    const { activeRequest, activeEnvironment, handleSendRequestWithEnvironment } = this.props;
    const activeRequestId = activeRequest ? activeRequest._id : 'n/a';
    const activeEnvironmentId = activeEnvironment ? activeEnvironment._id : 'n/a';
    handleSendRequestWithEnvironment(activeRequestId, activeEnvironmentId);
  }

  async _handleSendAndDownloadRequestWithActiveEnvironment(filename?: string): Promise<void> {
    const {
      activeRequest,
      activeEnvironment,
      handleSendAndDownloadRequestWithEnvironment,
    } = this.props;

    const activeRequestId = activeRequest ? activeRequest._id : 'n/a';
    const activeEnvironmentId = activeEnvironment ? activeEnvironment._id : 'n/a';
    await handleSendAndDownloadRequestWithEnvironment(
      activeRequestId,
      activeEnvironmentId,
      filename,
    );
  }

  _handleSetPreviewMode(previewMode: string): void {
    const activeRequest = this.props.activeRequest;
    const activeRequestId = activeRequest ? activeRequest._id : 'n/a';
    this.props.handleSetResponsePreviewMode(activeRequestId, previewMode);
  }

  _handleSetResponseFilter(filter: string): void {
    const activeRequest = this.props.activeRequest;
    const activeRequestId = activeRequest ? activeRequest._id : 'n/a';
    this.props.handleSetResponseFilter(activeRequestId, filter);
  }

  _handleCreateRequestInWorkspace() {
    const { activeWorkspace, handleCreateRequest } = this.props;
    handleCreateRequest(activeWorkspace._id);
  }

  _handleCreateRequestGroupInWorkspace() {
    const { activeWorkspace, handleCreateRequestGroup } = this.props;
    handleCreateRequestGroup(activeWorkspace._id);
  }

  _handleChangeEnvironment(id: string) {
    const { handleSetActiveEnvironment } = this.props;
    handleSetActiveEnvironment(id);
  }

  _forceRequestPaneRefresh(): void {
    this.setState({ forceRefreshKey: Date.now() });
  }

  renderSidebarBody(): React.Node {
    const {
<<<<<<< HEAD
      activity,
      activeCookieJar,
=======
>>>>>>> 8fda24ae
      activeEnvironment,
      activeRequest,
      activeWorkspace,
      environments,
      handleActivateRequest,
      handleCopyAsCurl,
      handleCreateRequest,
      handleCreateRequestGroup,
      handleDuplicateRequest,
      handleDuplicateRequestGroup,
      handleGenerateCode,
      handleMoveDoc,
      handleMoveRequestGroup,
      handleSetRequestGroupCollapsed,
      handleSetRequestPinned,
      handleSetSidebarFilter,
      settings,
      sidebarChildren,
      sidebarFilter,
      sidebarWidth,
      sidebarHidden,
    } = this.props;

    return (
      <React.Fragment>
        <div className="sidebar__menu">
          <EnvironmentsDropdown
            handleChangeEnvironment={this._handleChangeEnvironment}
            activeEnvironment={activeEnvironment}
            environments={environments}
            workspace={activeWorkspace}
            environmentHighlightColorStyle={settings.environmentHighlightColorStyle}
            hotKeyRegistry={settings.hotKeyRegistry}
          />
          <button className="btn btn--super-compact" onClick={this._handleShowCookiesModal}>
            <div className="sidebar__menu__thing">
              <span>Cookies</span>
            </div>
          </button>
        </div>

        <SidebarFilter
          key={`${activeWorkspace._id}::filter`}
          onChange={handleSetSidebarFilter}
          requestCreate={this._handleCreateRequestInWorkspace}
          requestGroupCreate={this._handleCreateRequestGroupInWorkspace}
          filter={sidebarFilter || ''}
          hotKeyRegistry={settings.hotKeyRegistry}
        />

        <SidebarChildren
          childObjects={sidebarChildren}
          handleActivateRequest={handleActivateRequest}
          handleCreateRequest={handleCreateRequest}
          handleCreateRequestGroup={handleCreateRequestGroup}
          handleSetRequestGroupCollapsed={handleSetRequestGroupCollapsed}
          handleSetRequestPinned={handleSetRequestPinned}
          handleDuplicateRequest={handleDuplicateRequest}
          handleDuplicateRequestGroup={handleDuplicateRequestGroup}
          handleMoveRequestGroup={handleMoveRequestGroup}
          handleGenerateCode={handleGenerateCode}
          handleCopyAsCurl={handleCopyAsCurl}
          moveDoc={handleMoveDoc}
          hidden={sidebarHidden}
          width={sidebarWidth}
          workspace={activeWorkspace}
          activeRequest={activeRequest}
          filter={sidebarFilter || ''}
          hotKeyRegistry={settings.hotKeyRegistry}
          activeEnvironment={activeEnvironment}
        />
      </React.Fragment>
    );
  }

  render() {
    const {
      activeCookieJar,
      activeEnvironment,
      activeRequest,
      activeRequestResponses,
      activeResponse,
      activeWorkspace,
      activeWorkspaceClientCertificates,
      handleActivateRequest,
      handleCreateRequestForWorkspace,
      handleDuplicateWorkspace,
      handleExportFile,
      handleExportRequestsToFile,
      handleGenerateCodeForActiveRequest,
      handleGetRenderContext,
      handleRender,
      handleResetDragPaneHorizontal,
      handleResetDragPaneVertical,
      handleResetDragSidebar,
      handleSetActiveActivity,
      handleSetActiveEnvironment,
      handleSetActiveWorkspace,
      handleSetRequestPaneRef,
      handleSetResponsePaneRef,
      handleSetSidebarRef,
      handleShowExportRequestsModal,
      handleShowSettingsModal,
      handleStartDragPaneHorizontal,
      handleStartDragPaneVertical,
      handleToggleMenuBar,
      handleUpdateDownloadPath,
      handleUpdateRequestMimeType,
      headerEditorKey,
      isLoading,
      isVariableUncovered,
      loadStartTime,
      oAuth2Token,
      paneHeight,
      paneWidth,
      requestMetas,
      requestVersions,
      responseDownloadPath,
      responseFilter,
      responseFilterHistory,
      responsePreviewMode,
      settings,
      sidebarChildren,
      sidebarHidden,
      sidebarWidth,
      syncItems,
      unseenWorkspaces,
      vcs,
      workspaceChildren,
      workspaces,
    } = this.props;

    const realSidebarWidth = sidebarHidden ? 0 : sidebarWidth;

    const columns = `auto ${realSidebarWidth}rem 0 minmax(0, ${paneWidth}fr) 0 minmax(0, ${1 -
      paneWidth}fr)`;
    const rows = `minmax(0, ${paneHeight}fr) 0 minmax(0, ${1 - paneHeight}fr)`;

    return [
      <div key="modals" className="modals">
        <ErrorBoundary showAlert>
          <AlertModal ref={registerModal} />
          <ErrorModal ref={registerModal} />
          <PromptModal ref={registerModal} />

          <WrapperModal ref={registerModal} />
          <LoginModal ref={registerModal} />
          <AskModal ref={registerModal} />
          <SelectModal ref={registerModal} />
          <RequestCreateModal ref={registerModal} />
          <PaymentNotificationModal ref={registerModal} />
          <FilterHelpModal ref={registerModal} />
          <RequestRenderErrorModal ref={registerModal} />

          <CodePromptModal
            ref={registerModal}
            handleRender={handleRender}
            handleGetRenderContext={handleGetRenderContext}
            nunjucksPowerUserMode={settings.nunjucksPowerUserMode}
            editorFontSize={settings.editorFontSize}
            editorIndentSize={settings.editorIndentSize}
            editorKeyMap={settings.editorKeyMap}
            editorLineWrapping={settings.editorLineWrapping}
            isVariableUncovered={isVariableUncovered}
          />

          <RequestSettingsModal
            ref={registerModal}
            editorFontSize={settings.editorFontSize}
            editorIndentSize={settings.editorIndentSize}
            editorKeyMap={settings.editorKeyMap}
            editorLineWrapping={settings.editorLineWrapping}
            handleRender={handleRender}
            handleGetRenderContext={handleGetRenderContext}
            nunjucksPowerUserMode={settings.nunjucksPowerUserMode}
            workspaces={workspaces}
            isVariableUncovered={isVariableUncovered}
          />

          {/* TODO: Figure out why cookieJar is sometimes null */}
          {activeCookieJar ? (
            <CookiesModal
              handleShowModifyCookieModal={Wrapper._handleShowModifyCookieModal}
              handleRender={handleRender}
              nunjucksPowerUserMode={settings.nunjucksPowerUserMode}
              ref={registerModal}
              workspace={activeWorkspace}
              cookieJar={activeCookieJar}
              isVariableUncovered={isVariableUncovered}
            />
          ) : null}

          <CookieModifyModal
            handleRender={handleRender}
            handleGetRenderContext={handleGetRenderContext}
            nunjucksPowerUserMode={settings.nunjucksPowerUserMode}
            ref={registerModal}
            cookieJar={activeCookieJar}
            workspace={activeWorkspace}
            isVariableUncovered={isVariableUncovered}
          />

          <NunjucksModal
            uniqueKey={`key::${this.state.forceRefreshKey}`}
            ref={registerModal}
            handleRender={handleRender}
            handleGetRenderContext={handleGetRenderContext}
            workspace={activeWorkspace}
          />

          <MoveRequestGroupModal ref={registerModal} workspaces={workspaces} />

          <WorkspaceSettingsModal
            ref={registerModal}
            clientCertificates={activeWorkspaceClientCertificates}
            workspace={activeWorkspace}
            editorFontSize={settings.editorFontSize}
            editorIndentSize={settings.editorIndentSize}
            editorKeyMap={settings.editorKeyMap}
            editorLineWrapping={settings.editorLineWrapping}
            handleRender={handleRender}
            handleGetRenderContext={handleGetRenderContext}
            nunjucksPowerUserMode={settings.nunjucksPowerUserMode}
            handleRemoveWorkspace={this._handleRemoveActiveWorkspace}
            handleDuplicateWorkspace={handleDuplicateWorkspace}
            handleClearAllResponses={this._handleActiveWorkspaceClearAllResponses}
            isVariableUncovered={isVariableUncovered}
          />

          <WorkspaceShareSettingsModal ref={registerModal} workspace={activeWorkspace} />

          <GenerateCodeModal
            ref={registerModal}
            environmentId={activeEnvironment ? activeEnvironment._id : 'n/a'}
            editorFontSize={settings.editorFontSize}
            editorIndentSize={settings.editorIndentSize}
            editorKeyMap={settings.editorKeyMap}
          />

          <SettingsModal
            ref={registerModal}
            handleShowExportRequestsModal={handleShowExportRequestsModal}
            handleExportAllToFile={handleExportFile}
            handleImportFile={this._handleImportFile}
            handleImportUri={this._handleImportUri}
            handleToggleMenuBar={handleToggleMenuBar}
            settings={settings}
          />

          <ResponseDebugModal ref={registerModal} settings={settings} />

          <RequestSwitcherModal
            ref={registerModal}
            workspace={activeWorkspace}
            workspaces={workspaces}
            workspaceChildren={workspaceChildren}
            activeRequest={activeRequest}
            activateRequest={handleActivateRequest}
            requestMetas={requestMetas}
            handleSetActiveWorkspace={handleSetActiveWorkspace}
          />

          <EnvironmentEditModal
            ref={registerModal}
            editorFontSize={settings.editorFontSize}
            editorIndentSize={settings.editorIndentSize}
            editorKeyMap={settings.editorKeyMap}
            lineWrapping={settings.editorLineWrapping}
            onChange={models.requestGroup.update}
            render={handleRender}
            getRenderContext={handleGetRenderContext}
            nunjucksPowerUserMode={settings.nunjucksPowerUserMode}
            isVariableUncovered={isVariableUncovered}
          />

          <SetupSyncModal ref={registerModal} workspace={activeWorkspace} />

          {vcs && (
            <React.Fragment>
              <SyncStagingModal
                ref={registerModal}
                workspace={activeWorkspace}
                vcs={vcs}
                syncItems={syncItems}
              />
              <SyncMergeModal
                ref={registerModal}
                workspace={activeWorkspace}
                syncItems={syncItems}
                vcs={vcs}
              />
              <SyncBranchesModal
                ref={registerModal}
                workspace={activeWorkspace}
                vcs={vcs}
                syncItems={syncItems}
              />
              <SyncHistoryModal ref={registerModal} workspace={activeWorkspace} vcs={vcs} />
              <SyncShareModal ref={registerModal} workspace={activeWorkspace} vcs={vcs} />
            </React.Fragment>
          )}

          <WorkspaceEnvironmentsEditModal
            ref={registerModal}
            onChange={models.workspace.update}
            lineWrapping={settings.editorLineWrapping}
            editorFontSize={settings.editorFontSize}
            editorIndentSize={settings.editorIndentSize}
            editorKeyMap={settings.editorKeyMap}
            activeEnvironmentId={activeEnvironment ? activeEnvironment._id : null}
            render={handleRender}
            getRenderContext={handleGetRenderContext}
            nunjucksPowerUserMode={settings.nunjucksPowerUserMode}
            isVariableUncovered={isVariableUncovered}
          />

          <AddKeyCombinationModal ref={registerModal} />
          <ExportRequestsModal
            ref={registerModal}
            childObjects={sidebarChildren.all}
            handleExportRequestsToFile={handleExportRequestsToFile}
          />
        </ErrorBoundary>
      </div>,
      <div
        key="wrapper"
        id="wrapper"
        className={classnames('wrapper', {
          'wrapper--vertical': settings.forceVerticalLayout,
        })}
        style={{
          gridTemplateColumns: columns,
          gridTemplateRows: rows,
          boxSizing: 'border-box',
          borderTop:
            activeEnvironment &&
            activeEnvironment.color &&
            settings.environmentHighlightColorStyle === 'window-top'
              ? '5px solid ' + activeEnvironment.color
              : null,
          borderBottom:
            activeEnvironment &&
            activeEnvironment.color &&
            settings.environmentHighlightColorStyle === 'window-bottom'
              ? '5px solid ' + activeEnvironment.color
              : null,
          borderLeft:
            activeEnvironment &&
            activeEnvironment.color &&
            settings.environmentHighlightColorStyle === 'window-left'
              ? '5px solid ' + activeEnvironment.color
              : null,
          borderRight:
            activeEnvironment &&
            activeEnvironment.color &&
            settings.environmentHighlightColorStyle === 'window-right'
              ? '5px solid ' + activeEnvironment.color
              : null,
        }}>
        <ErrorBoundary showAlert>
<<<<<<< HEAD
          <ActivityBar
            showSettings={handleShowSettingsModal}
            activity={activity}
            setActivity={handleSetActiveActivity}
          />
=======
          <Sidebar
            ref={handleSetSidebarRef}
            activeEnvironment={activeEnvironment}
            enableSyncBeta={settings.enableSyncBeta}
            environmentHighlightColorStyle={settings.environmentHighlightColorStyle}
            handleSetActiveEnvironment={handleSetActiveEnvironment}
            handleSetActiveWorkspace={handleSetActiveWorkspace}
            hidden={sidebarHidden || false}
            hotKeyRegistry={settings.hotKeyRegistry}
            isLoading={isLoading}
            showEnvironmentsModal={this._handleShowEnvironmentsModal}
            syncItems={syncItems}
            unseenWorkspaces={unseenWorkspaces}
            vcs={vcs}
            width={sidebarWidth}
            workspace={activeWorkspace}
            workspaces={workspaces}>
            {this.renderSidebarBody()}
          </Sidebar>
>>>>>>> 8fda24ae
        </ErrorBoundary>
        {activity === 'test' ? (
          <React.Fragment>
            <ErrorBoundary showAlert>
              <Sidebar
                ref={handleSetSidebarRef}
                showEnvironmentsModal={this._handleShowEnvironmentsModal}
                showCookiesModal={this._handleShowCookiesModal}
                handleActivateRequest={handleActivateRequest}
                handleChangeFilter={handleSetSidebarFilter}
                handleImportFile={this._handleImportFile}
                handleExportFile={handleExportFile}
                handleSetActiveWorkspace={handleSetActiveWorkspace}
                handleDuplicateRequest={handleDuplicateRequest}
                handleGenerateCode={handleGenerateCode}
                handleCopyAsCurl={handleCopyAsCurl}
                handleDuplicateRequestGroup={handleDuplicateRequestGroup}
                handleMoveRequestGroup={handleMoveRequestGroup}
                handleSetActiveEnvironment={handleSetActiveEnvironment}
                moveDoc={handleMoveDoc}
                handleSetRequestGroupCollapsed={handleSetRequestGroupCollapsed}
                handleSetRequestPinned={handleSetRequestPinned}
                activeRequest={activeRequest}
                activeEnvironment={activeEnvironment}
                handleCreateRequest={handleCreateRequest}
                handleCreateRequestGroup={handleCreateRequestGroup}
                filter={sidebarFilter || ''}
                hidden={sidebarHidden || false}
                workspace={activeWorkspace}
                unseenWorkspaces={unseenWorkspaces}
                childObjects={sidebarChildren}
                width={sidebarWidth}
                isLoading={isLoading}
                workspaces={workspaces}
                environments={environments}
                environmentHighlightColorStyle={settings.environmentHighlightColorStyle}
                enableSyncBeta={settings.enableSyncBeta}
                hotKeyRegistry={settings.hotKeyRegistry}
                vcs={vcs}
                syncItems={syncItems}
              />
            </ErrorBoundary>

            <div className="drag drag--sidebar">
              <div
                onDoubleClick={handleResetDragSidebar}
                onMouseDown={this._handleStartDragSidebar}
              />
            </div>

            <ErrorBoundary showAlert>
              <RequestPane
                ref={handleSetRequestPaneRef}
                handleImportFile={this._handleImportFile}
                request={activeRequest}
                workspace={activeWorkspace}
                downloadPath={responseDownloadPath}
                settings={settings}
                environmentId={activeEnvironment ? activeEnvironment._id : ''}
                oAuth2Token={oAuth2Token}
                forceUpdateRequest={this._handleForceUpdateRequest}
                handleCreateRequest={handleCreateRequestForWorkspace}
                handleGenerateCode={handleGenerateCodeForActiveRequest}
                handleImport={this._handleImport}
                handleRender={handleRender}
                handleGetRenderContext={handleGetRenderContext}
                handleUpdateDownloadPath={handleUpdateDownloadPath}
                updateRequestBody={Wrapper._handleUpdateRequestBody}
                forceUpdateRequestHeaders={this._handleForceUpdateRequestHeaders}
                updateRequestUrl={Wrapper._handleUpdateRequestUrl}
                updateRequestMethod={Wrapper._handleUpdateRequestMethod}
                updateRequestParameters={Wrapper._handleUpdateRequestParameters}
                updateRequestAuthentication={Wrapper._handleUpdateRequestAuthentication}
                updateRequestHeaders={Wrapper._handleUpdateRequestHeaders}
                updateRequestMimeType={handleUpdateRequestMimeType}
                updateSettingsShowPasswords={this._handleUpdateSettingsShowPasswords}
                updateSettingsUseBulkHeaderEditor={this._handleUpdateSettingsUseBulkHeaderEditor}
                forceRefreshCounter={this.state.forceRefreshKey}
                handleSend={this._handleSendRequestWithActiveEnvironment}
                handleSendAndDownload={this._handleSendAndDownloadRequestWithActiveEnvironment}
                nunjucksPowerUserMode={settings.nunjucksPowerUserMode}
                isVariableUncovered={isVariableUncovered}
                headerEditorKey={headerEditorKey}
              />
            </ErrorBoundary>

            <div className="drag drag--pane-horizontal">
              <div
                onMouseDown={handleStartDragPaneHorizontal}
                onDoubleClick={handleResetDragPaneHorizontal}
              />
            </div>

            <div className="drag drag--pane-vertical">
              <div
                onMouseDown={handleStartDragPaneVertical}
                onDoubleClick={handleResetDragPaneVertical}
              />
            </div>

            <ErrorBoundary showAlert>
              <ResponsePane
                ref={handleSetResponsePaneRef}
                request={activeRequest}
                requestVersions={requestVersions}
                responses={activeRequestResponses}
                response={activeResponse}
                editorFontSize={settings.editorFontSize}
                editorIndentSize={settings.editorIndentSize}
                editorKeyMap={settings.editorKeyMap}
                editorLineWrapping={settings.editorLineWrapping}
                hotKeyRegistry={settings.hotKeyRegistry}
                previewMode={responsePreviewMode}
                filter={responseFilter}
                filterHistory={responseFilterHistory}
                loadStartTime={loadStartTime}
                showCookiesModal={this._handleShowCookiesModal}
                handleShowRequestSettings={this._handleShowRequestSettingsModal}
                handleSetActiveResponse={this._handleSetActiveResponse}
                handleSetPreviewMode={this._handleSetPreviewMode}
                handleDeleteResponses={this._handleDeleteResponses}
                handleDeleteResponse={this._handleDeleteResponse}
                handleSetFilter={this._handleSetResponseFilter}
              />
            </ErrorBoundary>
          </React.Fragment>
        ) : (
          <React.Fragment>
            <ErrorBoundary showAlert>
              <SpecEditorSidebar
                ref={handleSetSidebarRef}
                handleSetActiveWorkspace={handleSetActiveWorkspace}
                unseenWorkspaces={unseenWorkspaces}
                workspace={activeWorkspace}
                isLoading={isLoading}
                workspaces={workspaces}
                activeEnvironment={activeEnvironment}
                enableSyncBeta={settings.enableSyncBeta}
                hotKeyRegistry={settings.hotKeyRegistry}
                vcs={vcs}
                environmentHighlightColorStyle={settings.environmentHighlightColorStyle}
                hidden={sidebarHidden || false}
                width={sidebarWidth}
              />
            </ErrorBoundary>

            <div className="drag drag--sidebar">
              <div
                onDoubleClick={handleResetDragSidebar}
                onMouseDown={this._handleStartDragSidebar}
              />
            </div>
            <SpecEditor
              editorFontSize={settings.editorFontSize}
              editorIndentSize={settings.editorIndentSize}
              editorKeyMap={settings.editorKeyMap}
              lineWrapping={settings.editorLineWrapping}
            />
          </React.Fragment>
        )}
      </div>,
    ];
  }
}

export default Wrapper;<|MERGE_RESOLUTION|>--- conflicted
+++ resolved
@@ -64,15 +64,12 @@
 import type { StatusCandidate } from '../../sync/types';
 import type { RequestMeta } from '../../models/request-meta';
 import type { RequestVersion } from '../../models/request-version';
-<<<<<<< HEAD
 import type { GlobalActivity } from './activity-bar/activity-bar';
 import ActivityBar from './activity-bar/activity-bar';
 import SpecEditor from './spec-editor/spec-editor';
 import SpecEditorSidebar from './spec-editor/spec-editor-sidebar';
-=======
 import EnvironmentsDropdown from './dropdowns/environments-dropdown';
 import SidebarFilter from './sidebar/sidebar-filter';
->>>>>>> 8fda24ae
 
 type Props = {
   // Helper Functions
@@ -406,11 +403,8 @@
 
   renderSidebarBody(): React.Node {
     const {
-<<<<<<< HEAD
       activity,
       activeCookieJar,
-=======
->>>>>>> 8fda24ae
       activeEnvironment,
       activeRequest,
       activeWorkspace,
@@ -771,13 +765,12 @@
               : null,
         }}>
         <ErrorBoundary showAlert>
-<<<<<<< HEAD
           <ActivityBar
             showSettings={handleShowSettingsModal}
             activity={activity}
             setActivity={handleSetActiveActivity}
           />
-=======
+
           <Sidebar
             ref={handleSetSidebarRef}
             activeEnvironment={activeEnvironment}
@@ -797,7 +790,6 @@
             workspaces={workspaces}>
             {this.renderSidebarBody()}
           </Sidebar>
->>>>>>> 8fda24ae
         </ErrorBoundary>
         {activity === 'test' ? (
           <React.Fragment>
