// @flow
import type { Settings } from '../../models/settings';
import type { Response } from '../../models/response';
import type { OAuth2Token } from '../../models/o-auth-2-token';
import type { Workspace } from '../../models/workspace';
import type {
  Request,
  RequestAuthentication,
  RequestBody,
  RequestHeader,
  RequestParameter,
} from '../../models/request';

import * as React from 'react';
import autobind from 'autobind-decorator';
import classnames from 'classnames';
import { registerModal, showModal } from './modals/index';
import AlertModal from './modals/alert-modal';
import WrapperModal from './modals/wrapper-modal';
import ErrorModal from './modals/error-modal';
import CookiesModal from './modals/cookies-modal';
import CookieModifyModal from '../components/modals/cookie-modify-modal';
import EnvironmentEditModal from './modals/environment-edit-modal';
import GenerateCodeModal from './modals/generate-code-modal';
import LoginModal from './modals/login-modal';
import ResponseDebugModal from './modals/response-debug-modal';
import PaymentNotificationModal from './modals/payment-notification-modal';
import NunjucksModal from './modals/nunjucks-modal';
import PromptModal from './modals/prompt-modal';
import AskModal from './modals/ask-modal';
import SelectModal from './modals/select-modal';
import RequestCreateModal from './modals/request-create-modal';
import RequestPane from './request-pane';
import RequestSwitcherModal from './modals/request-switcher-modal';
import SettingsModal from './modals/settings-modal';
import FilterHelpModal from './modals/filter-help-modal';
import ResponsePane from './response-pane';
import RequestSettingsModal from './modals/request-settings-modal';
import SetupSyncModal from './modals/setup-sync-modal';
import SyncStagingModal from './modals/sync-staging-modal';
import SyncMergeModal from './modals/sync-merge-modal';
import SyncHistoryModal from './modals/sync-history-modal';
import SyncShareModal from './modals/sync-share-modal';
import SyncBranchesModal from './modals/sync-branches-modal';
import RequestRenderErrorModal from './modals/request-render-error-modal';
import Sidebar from './sidebar/sidebar';
import WorkspaceEnvironmentsEditModal from './modals/workspace-environments-edit-modal';
import WorkspaceSettingsModal from './modals/workspace-settings-modal';
import WorkspaceShareSettingsModal from './modals/workspace-share-settings-modal';
import CodePromptModal from './modals/code-prompt-modal';
import * as db from '../../common/database';
import * as models from '../../models/index';
import * as importers from 'insomnia-importers';
import type { CookieJar } from '../../models/cookie-jar';
import type { Environment } from '../../models/environment';
import ErrorBoundary from './error-boundary';
import type { ClientCertificate } from '../../models/client-certificate';
import MoveRequestGroupModal from './modals/move-request-group-modal';
<<<<<<< HEAD
import ExportRequestsModal from './modals/export-requests-modal';
=======
import VCS from '../../sync/vcs';
import type { StatusCandidate } from '../../sync/types';
>>>>>>> 58653525

type Props = {
  // Helper Functions
  handleActivateRequest: Function,
  handleSetSidebarFilter: Function,
  handleToggleMenuBar: Function,
  handleImportFileToWorkspace: Function,
  handleImportUriToWorkspace: Function,
  handleExportFile: Function,
  handleShowExportRequestsModal: Function,
  handleExportRequestsToFile: Function,
  handleSetActiveWorkspace: Function,
  handleSetActiveEnvironment: Function,
  handleMoveDoc: Function,
  handleCreateRequest: Function,
  handleDuplicateRequest: Function,
  handleDuplicateRequestGroup: Function,
  handleMoveRequestGroup: Function,
  handleDuplicateWorkspace: Function,
  handleCreateRequestGroup: Function,
  handleGenerateCodeForActiveRequest: Function,
  handleGenerateCode: Function,
  handleCopyAsCurl: Function,
  handleCreateRequestForWorkspace: Function,
  handleSetRequestPaneRef: Function,
  handleSetResponsePaneRef: Function,
  handleSetResponsePreviewMode: Function,
  handleRender: Function,
  handleGetRenderContext: Function,
  handleSetResponseFilter: Function,
  handleSetActiveResponse: Function,
  handleSetSidebarRef: Function,
  handleStartDragSidebar: Function,
  handleResetDragSidebar: Function,
  handleStartDragPaneHorizontal: Function,
  handleStartDragPaneVertical: Function,
  handleResetDragPaneHorizontal: Function,
  handleResetDragPaneVertical: Function,
  handleSetRequestGroupCollapsed: Function,
  handleSendRequestWithEnvironment: Function,
  handleSendAndDownloadRequestWithEnvironment: Function,
  handleUpdateRequestMimeType: Function,

  // Properties
  loadStartTime: number,
  isLoading: boolean,
  paneWidth: number,
  paneHeight: number,
  responsePreviewMode: string,
  responseFilter: string,
  responseFilterHistory: Array<string>,
  sidebarWidth: number,
  sidebarHidden: boolean,
  sidebarFilter: string,
  sidebarChildren: Array<Object>,
  settings: Settings,
  workspaces: Array<Workspace>,
  unseenWorkspaces: Array<Workspace>,
  workspaceChildren: Array<Object>,
  environments: Array<Object>,
  activeRequestResponses: Array<Response>,
  activeWorkspace: Workspace,
  activeCookieJar: CookieJar,
  activeEnvironment: Environment | null,
  activeWorkspaceClientCertificates: Array<ClientCertificate>,
  isVariableUncovered: boolean,
  vcs: VCS | null,
  syncItems: Array<StatusCandidate>,

  // Optional
  oAuth2Token: ?OAuth2Token,
  activeRequest: ?Request,
  activeResponse: ?Response,
};

type State = {
  forceRefreshKey: number,
};

const rUpdate = (request, ...args) => {
  if (!request) {
    throw new Error('Tried to update null request');
  }

  return models.request.update(request, ...args);
};

const sUpdate = models.settings.update;

@autobind
class Wrapper extends React.PureComponent<Props, State> {
  constructor(props: any) {
    super(props);
    this.state = {
      forceRefreshKey: Date.now(),
    };
  }

  // Request updaters
  async _handleForceUpdateRequest(r: Request, patch: Object): Promise<Request> {
    const newRequest = await rUpdate(r, patch);

    // Give it a second for the app to render first. If we don't wait, it will refresh
    // on the old request and won't catch the newest one.
    // TODO: Move this refresh key into redux store so we don't need timeout
    window.setTimeout(this._forceRequestPaneRefresh, 100);

    return newRequest;
  }

  _handleForceUpdateRequestHeaders(r: Request, headers: Array<RequestHeader>): Promise<Request> {
    return this._handleForceUpdateRequest(r, { headers });
  }

  static _handleUpdateRequestBody(r: Request, body: RequestBody): Promise<Request> {
    return rUpdate(r, { body });
  }

  static _handleUpdateRequestParameters(
    r: Request,
    parameters: Array<RequestParameter>,
  ): Promise<Request> {
    return rUpdate(r, { parameters });
  }

  static _handleUpdateRequestAuthentication(
    r: Request,
    authentication: RequestAuthentication,
  ): Promise<Request> {
    return rUpdate(r, { authentication });
  }

  static _handleUpdateRequestHeaders(r: Request, headers: Array<RequestHeader>): Promise<Request> {
    return rUpdate(r, { headers });
  }

  static _handleUpdateRequestMethod(r: Request, method: string): Promise<Request> {
    return rUpdate(r, { method });
  }

  static _handleUpdateRequestUrl(r: Request, url: string): Promise<Request> {
    // Don't update if we don't need to
    if (r.url === url) {
      return Promise.resolve(r);
    }

    return rUpdate(r, { url });
  }

  // Special request updaters
  _handleStartDragSidebar(e: Event): void {
    e.preventDefault();
    this.props.handleStartDragSidebar();
  }

  async _handleImport(text: string): Promise<Request | null> {
    // Allow user to paste any import file into the url. If it results in
    // only one item, it will overwrite the current request.
    try {
      const { data } = await importers.convert(text);
      const { resources } = data;
      const r = resources[0];

      if (r && r._type === 'request' && this.props.activeRequest) {
        // Only pull fields that we want to update
        return this._handleForceUpdateRequest(this.props.activeRequest, {
          url: r.url,
          method: r.method,
          headers: r.headers,
          body: r.body,
          authentication: r.authentication,
          parameters: r.parameters,
        });
      }
    } catch (e) {
      // Import failed, that's alright
    }

    return null;
  }

  // Settings updaters
  _handleUpdateSettingsShowPasswords(showPasswords: boolean): Promise<Settings> {
    return sUpdate(this.props.settings, { showPasswords });
  }

  _handleUpdateSettingsUseBulkHeaderEditor(useBulkHeaderEditor: boolean): Promise<Settings> {
    return sUpdate(this.props.settings, { useBulkHeaderEditor });
  }

  // Other Helpers
  _handleImportFile(): void {
    this.props.handleImportFileToWorkspace(this.props.activeWorkspace._id);
  }

  _handleImportUri(uri: string): void {
    this.props.handleImportUriToWorkspace(this.props.activeWorkspace._id, uri);
  }

  _handleExportWorkspaceToFile(): void {
    this.props.handleExportFile(this.props.activeWorkspace._id);
  }

  _handleSetActiveResponse(responseId: string | null): void {
    if (!this.props.activeRequest) {
      console.warn('Tried to set active response when request not active');
      return;
    }

    this.props.handleSetActiveResponse(this.props.activeRequest._id, responseId);
  }

  _handleShowEnvironmentsModal(): void {
    showModal(WorkspaceEnvironmentsEditModal, this.props.activeWorkspace);
  }

  _handleShowCookiesModal(): void {
    showModal(CookiesModal, this.props.activeWorkspace);
  }

  static _handleShowModifyCookieModal(cookie: Object): void {
    showModal(CookieModifyModal, cookie);
  }

  _handleShowRequestSettingsModal(): void {
    showModal(RequestSettingsModal, { request: this.props.activeRequest });
  }

  async _handleDeleteResponses(): Promise<void> {
    if (!this.props.activeRequest) {
      console.warn('Tried to delete responses when request not active');
      return;
    }

    await models.response.removeForRequest(this.props.activeRequest._id);
    this._handleSetActiveResponse(null);
  }

  async _handleDeleteResponse(response: Response): Promise<void> {
    if (response) {
      await models.response.remove(response);
    }

    // Also unset active response it's the one we're deleting
    if (this.props.activeResponse && this.props.activeResponse._id === response._id) {
      this._handleSetActiveResponse(null);
    }
  }

  async _handleRemoveActiveWorkspace(): Promise<void> {
    const { workspaces, activeWorkspace } = this.props;
    if (workspaces.length <= 1) {
      showModal(AlertModal, {
        title: 'Deleting Last Workspace',
        message: 'Since you deleted your only workspace, a new one has been created for you.',
      });

      models.workspace.create({ name: 'Insomnia' });
    }

    await models.workspace.remove(activeWorkspace);
  }

  async _handleActiveWorkspaceClearAllResponses(): Promise<void> {
    const docs = await db.withDescendants(this.props.activeWorkspace, models.request.type);
    const requests = docs.filter(doc => doc.type === models.request.type);
    for (const req of requests) {
      await models.response.removeForRequest(req._id);
    }
  }

  _handleSendRequestWithActiveEnvironment(): void {
    const { activeRequest, activeEnvironment, handleSendRequestWithEnvironment } = this.props;
    const activeRequestId = activeRequest ? activeRequest._id : 'n/a';
    const activeEnvironmentId = activeEnvironment ? activeEnvironment._id : 'n/a';
    handleSendRequestWithEnvironment(activeRequestId, activeEnvironmentId);
  }

  async _handleSendAndDownloadRequestWithActiveEnvironment(filename?: string): Promise<void> {
    const {
      activeRequest,
      activeEnvironment,
      handleSendAndDownloadRequestWithEnvironment,
    } = this.props;

    const activeRequestId = activeRequest ? activeRequest._id : 'n/a';
    const activeEnvironmentId = activeEnvironment ? activeEnvironment._id : 'n/a';
    await handleSendAndDownloadRequestWithEnvironment(
      activeRequestId,
      activeEnvironmentId,
      filename,
    );
  }

  _handleSetPreviewMode(previewMode: string): void {
    const activeRequest = this.props.activeRequest;
    const activeRequestId = activeRequest ? activeRequest._id : 'n/a';
    this.props.handleSetResponsePreviewMode(activeRequestId, previewMode);
  }

  _handleSetResponseFilter(filter: string): void {
    const activeRequest = this.props.activeRequest;
    const activeRequestId = activeRequest ? activeRequest._id : 'n/a';
    this.props.handleSetResponseFilter(activeRequestId, filter);
  }

  _forceRequestPaneRefresh(): void {
    this.setState({ forceRefreshKey: Date.now() });
  }

  render() {
    const {
      activeEnvironment,
      activeRequest,
      activeWorkspace,
      activeCookieJar,
      activeRequestResponses,
      activeResponse,
      activeWorkspaceClientCertificates,
      environments,
      handleActivateRequest,
      handleCreateRequest,
      handleCreateRequestForWorkspace,
      handleCreateRequestGroup,
      handleDuplicateRequest,
      handleDuplicateRequestGroup,
      handleMoveRequestGroup,
      handleExportFile,
      handleShowExportRequestsModal,
      handleExportRequestsToFile,
      handleMoveDoc,
      handleResetDragPaneHorizontal,
      handleResetDragPaneVertical,
      handleResetDragSidebar,
      handleSetActiveEnvironment,
      handleSetActiveWorkspace,
      handleSetRequestGroupCollapsed,
      handleSetRequestPaneRef,
      handleSetResponsePaneRef,
      handleSetSidebarRef,
      handleStartDragPaneHorizontal,
      handleStartDragPaneVertical,
      handleSetSidebarFilter,
      handleToggleMenuBar,
      handleRender,
      handleGetRenderContext,
      handleDuplicateWorkspace,
      handleGenerateCodeForActiveRequest,
      handleGenerateCode,
      handleCopyAsCurl,
      handleUpdateRequestMimeType,
      isLoading,
      loadStartTime,
      paneWidth,
      paneHeight,
      responseFilter,
      responseFilterHistory,
      responsePreviewMode,
      oAuth2Token,
      settings,
      sidebarChildren,
      sidebarFilter,
      sidebarHidden,
      sidebarWidth,
      syncItems,
      workspaceChildren,
      workspaces,
      unseenWorkspaces,
      isVariableUncovered,
      vcs,
    } = this.props;

    const realSidebarWidth = sidebarHidden ? 0 : sidebarWidth;

    const columns = `${realSidebarWidth}rem 0 minmax(0, ${paneWidth}fr) 0 minmax(0, ${1 -
      paneWidth}fr)`;
    const rows = `minmax(0, ${paneHeight}fr) 0 minmax(0, ${1 - paneHeight}fr)`;

    return [
      <div key="modals" className="modals">
        <ErrorBoundary showAlert>
          <AlertModal ref={registerModal} />
          <ErrorModal ref={registerModal} />
          <PromptModal ref={registerModal} />

          <WrapperModal ref={registerModal} />
          <LoginModal ref={registerModal} />
          <AskModal ref={registerModal} />
          <SelectModal ref={registerModal} />
          <RequestCreateModal ref={registerModal} />
          <PaymentNotificationModal ref={registerModal} />
          <FilterHelpModal ref={registerModal} />
          <RequestRenderErrorModal ref={registerModal} />

          <CodePromptModal
            ref={registerModal}
            handleRender={handleRender}
            handleGetRenderContext={handleGetRenderContext}
            nunjucksPowerUserMode={settings.nunjucksPowerUserMode}
            editorFontSize={settings.editorFontSize}
            editorIndentSize={settings.editorIndentSize}
            editorKeyMap={settings.editorKeyMap}
            editorLineWrapping={settings.editorLineWrapping}
            isVariableUncovered={isVariableUncovered}
          />

          <RequestSettingsModal
            ref={registerModal}
            editorFontSize={settings.editorFontSize}
            editorIndentSize={settings.editorIndentSize}
            editorKeyMap={settings.editorKeyMap}
            editorLineWrapping={settings.editorLineWrapping}
            handleRender={handleRender}
            handleGetRenderContext={handleGetRenderContext}
            nunjucksPowerUserMode={settings.nunjucksPowerUserMode}
            workspaces={workspaces}
            isVariableUncovered={isVariableUncovered}
          />

          {/* TODO: Figure out why cookieJar is sometimes null */}
          {activeCookieJar ? (
            <CookiesModal
              handleShowModifyCookieModal={Wrapper._handleShowModifyCookieModal}
              handleRender={handleRender}
              nunjucksPowerUserMode={settings.nunjucksPowerUserMode}
              ref={registerModal}
              workspace={activeWorkspace}
              cookieJar={activeCookieJar}
              isVariableUncovered={isVariableUncovered}
            />
          ) : null}

          <CookieModifyModal
            handleRender={handleRender}
            handleGetRenderContext={handleGetRenderContext}
            nunjucksPowerUserMode={settings.nunjucksPowerUserMode}
            ref={registerModal}
            cookieJar={activeCookieJar}
            workspace={activeWorkspace}
            isVariableUncovered={isVariableUncovered}
          />

          <NunjucksModal
            uniqueKey={`key::${this.state.forceRefreshKey}`}
            ref={registerModal}
            handleRender={handleRender}
            handleGetRenderContext={handleGetRenderContext}
            workspace={activeWorkspace}
          />

          <MoveRequestGroupModal ref={registerModal} workspaces={workspaces} />

          <WorkspaceSettingsModal
            ref={registerModal}
            clientCertificates={activeWorkspaceClientCertificates}
            workspace={activeWorkspace}
            editorFontSize={settings.editorFontSize}
            editorIndentSize={settings.editorIndentSize}
            editorKeyMap={settings.editorKeyMap}
            editorLineWrapping={settings.editorLineWrapping}
            handleRender={handleRender}
            handleGetRenderContext={handleGetRenderContext}
            nunjucksPowerUserMode={settings.nunjucksPowerUserMode}
            handleRemoveWorkspace={this._handleRemoveActiveWorkspace}
            handleDuplicateWorkspace={handleDuplicateWorkspace}
            handleClearAllResponses={this._handleActiveWorkspaceClearAllResponses}
            isVariableUncovered={isVariableUncovered}
          />

          <WorkspaceShareSettingsModal ref={registerModal} workspace={activeWorkspace} />

          <GenerateCodeModal
            ref={registerModal}
            environmentId={activeEnvironment ? activeEnvironment._id : 'n/a'}
            editorFontSize={settings.editorFontSize}
            editorIndentSize={settings.editorIndentSize}
            editorKeyMap={settings.editorKeyMap}
          />

          <SettingsModal
            ref={registerModal}
            handleExportWorkspaceToFile={this._handleExportWorkspaceToFile}
            handleShowExportRequestsModal={handleShowExportRequestsModal}
            handleExportAllToFile={handleExportFile}
            handleImportFile={this._handleImportFile}
            handleImportUri={this._handleImportUri}
            handleToggleMenuBar={handleToggleMenuBar}
            settings={settings}
          />

          <ResponseDebugModal ref={registerModal} settings={settings} />

          <RequestSwitcherModal
            ref={registerModal}
            workspaces={workspaces}
            workspaceChildren={workspaceChildren}
            workspaceId={activeWorkspace._id}
            activeRequestParentId={activeRequest ? activeRequest.parentId : activeWorkspace._id}
            activateRequest={handleActivateRequest}
            handleSetActiveWorkspace={handleSetActiveWorkspace}
          />

          <EnvironmentEditModal
            ref={registerModal}
            editorFontSize={settings.editorFontSize}
            editorIndentSize={settings.editorIndentSize}
            editorKeyMap={settings.editorKeyMap}
            lineWrapping={settings.editorLineWrapping}
            onChange={models.requestGroup.update}
            render={handleRender}
            getRenderContext={handleGetRenderContext}
            nunjucksPowerUserMode={settings.nunjucksPowerUserMode}
            isVariableUncovered={isVariableUncovered}
          />

          <SetupSyncModal ref={registerModal} workspace={activeWorkspace} />

          {vcs && (
            <React.Fragment>
              <SyncStagingModal
                ref={registerModal}
                workspace={activeWorkspace}
                vcs={vcs}
                syncItems={syncItems}
              />
              <SyncMergeModal
                ref={registerModal}
                workspace={activeWorkspace}
                syncItems={syncItems}
                vcs={vcs}
              />
              <SyncBranchesModal
                ref={registerModal}
                workspace={activeWorkspace}
                vcs={vcs}
                syncItems={syncItems}
              />
              <SyncHistoryModal ref={registerModal} workspace={activeWorkspace} vcs={vcs} />
              <SyncShareModal ref={registerModal} workspace={activeWorkspace} vcs={vcs} />
            </React.Fragment>
          )}

          <WorkspaceEnvironmentsEditModal
            ref={registerModal}
            onChange={models.workspace.update}
            lineWrapping={settings.editorLineWrapping}
            editorFontSize={settings.editorFontSize}
            editorIndentSize={settings.editorIndentSize}
            editorKeyMap={settings.editorKeyMap}
            activeEnvironmentId={activeEnvironment ? activeEnvironment._id : null}
            render={handleRender}
            getRenderContext={handleGetRenderContext}
            nunjucksPowerUserMode={settings.nunjucksPowerUserMode}
            isVariableUncovered={isVariableUncovered}
          />

          <ExportRequestsModal
            ref={registerModal}
            childObjects={sidebarChildren}
            handleExportRequestsToFile={handleExportRequestsToFile}
          />
        </ErrorBoundary>
      </div>,
      <div
        key="wrapper"
        id="wrapper"
        className={classnames('wrapper', {
          'wrapper--vertical': settings.forceVerticalLayout,
        })}
        style={{
          gridTemplateColumns: columns,
          gridTemplateRows: rows,
          boxSizing: 'border-box',
          borderTop:
            activeEnvironment &&
            activeEnvironment.color &&
            settings.environmentHighlightColorStyle === 'window-top'
              ? '5px solid ' + activeEnvironment.color
              : null,
          borderBottom:
            activeEnvironment &&
            activeEnvironment.color &&
            settings.environmentHighlightColorStyle === 'window-bottom'
              ? '5px solid ' + activeEnvironment.color
              : null,
          borderLeft:
            activeEnvironment &&
            activeEnvironment.color &&
            settings.environmentHighlightColorStyle === 'window-left'
              ? '5px solid ' + activeEnvironment.color
              : null,
          borderRight:
            activeEnvironment &&
            activeEnvironment.color &&
            settings.environmentHighlightColorStyle === 'window-right'
              ? '5px solid ' + activeEnvironment.color
              : null,
        }}>
        <ErrorBoundary showAlert>
          <Sidebar
            ref={handleSetSidebarRef}
            showEnvironmentsModal={this._handleShowEnvironmentsModal}
            showCookiesModal={this._handleShowCookiesModal}
            handleActivateRequest={handleActivateRequest}
            handleChangeFilter={handleSetSidebarFilter}
            handleImportFile={this._handleImportFile}
            handleExportFile={handleExportFile}
            handleSetActiveWorkspace={handleSetActiveWorkspace}
            handleDuplicateRequest={handleDuplicateRequest}
            handleGenerateCode={handleGenerateCode}
            handleCopyAsCurl={handleCopyAsCurl}
            handleDuplicateRequestGroup={handleDuplicateRequestGroup}
            handleMoveRequestGroup={handleMoveRequestGroup}
            handleSetActiveEnvironment={handleSetActiveEnvironment}
            moveDoc={handleMoveDoc}
            handleSetRequestGroupCollapsed={handleSetRequestGroupCollapsed}
            activeRequest={activeRequest}
            activeEnvironment={activeEnvironment}
            handleCreateRequest={handleCreateRequest}
            handleCreateRequestGroup={handleCreateRequestGroup}
            filter={sidebarFilter || ''}
            hidden={sidebarHidden || false}
            workspace={activeWorkspace}
            unseenWorkspaces={unseenWorkspaces}
            childObjects={sidebarChildren}
            width={sidebarWidth}
            isLoading={isLoading}
            workspaces={workspaces}
            environments={environments}
            environmentHighlightColorStyle={settings.environmentHighlightColorStyle}
            enableSyncBeta={settings.enableSyncBeta}
            hotKeyRegistry={settings.hotKeyRegistry}
            vcs={vcs}
            syncItems={syncItems}
          />
        </ErrorBoundary>

        <div className="drag drag--sidebar">
          <div onDoubleClick={handleResetDragSidebar} onMouseDown={this._handleStartDragSidebar} />
        </div>

        <ErrorBoundary showAlert>
          <RequestPane
            ref={handleSetRequestPaneRef}
            handleImportFile={this._handleImportFile}
            request={activeRequest}
            workspace={activeWorkspace}
            settings={settings}
            environmentId={activeEnvironment ? activeEnvironment._id : ''}
            oAuth2Token={oAuth2Token}
            forceUpdateRequest={this._handleForceUpdateRequest}
            handleCreateRequest={handleCreateRequestForWorkspace}
            handleGenerateCode={handleGenerateCodeForActiveRequest}
            handleImport={this._handleImport}
            handleRender={handleRender}
            handleGetRenderContext={handleGetRenderContext}
            updateRequestBody={Wrapper._handleUpdateRequestBody}
            forceUpdateRequestHeaders={this._handleForceUpdateRequestHeaders}
            updateRequestUrl={Wrapper._handleUpdateRequestUrl}
            updateRequestMethod={Wrapper._handleUpdateRequestMethod}
            updateRequestParameters={Wrapper._handleUpdateRequestParameters}
            updateRequestAuthentication={Wrapper._handleUpdateRequestAuthentication}
            updateRequestHeaders={Wrapper._handleUpdateRequestHeaders}
            updateRequestMimeType={handleUpdateRequestMimeType}
            updateSettingsShowPasswords={this._handleUpdateSettingsShowPasswords}
            updateSettingsUseBulkHeaderEditor={this._handleUpdateSettingsUseBulkHeaderEditor}
            forceRefreshCounter={this.state.forceRefreshKey}
            handleSend={this._handleSendRequestWithActiveEnvironment}
            handleSendAndDownload={this._handleSendAndDownloadRequestWithActiveEnvironment}
            nunjucksPowerUserMode={settings.nunjucksPowerUserMode}
            isVariableUncovered={isVariableUncovered}
          />
        </ErrorBoundary>

        <div className="drag drag--pane-horizontal">
          <div
            onMouseDown={handleStartDragPaneHorizontal}
            onDoubleClick={handleResetDragPaneHorizontal}
          />
        </div>

        <div className="drag drag--pane-vertical">
          <div
            onMouseDown={handleStartDragPaneVertical}
            onDoubleClick={handleResetDragPaneVertical}
          />
        </div>

        <ErrorBoundary showAlert>
          <ResponsePane
            ref={handleSetResponsePaneRef}
            request={activeRequest}
            responses={activeRequestResponses}
            response={activeResponse}
            editorFontSize={settings.editorFontSize}
            editorIndentSize={settings.editorIndentSize}
            editorKeyMap={settings.editorKeyMap}
            editorLineWrapping={settings.editorLineWrapping}
            hotKeyRegistry={settings.hotKeyRegistry}
            previewMode={responsePreviewMode}
            filter={responseFilter}
            filterHistory={responseFilterHistory}
            loadStartTime={loadStartTime}
            showCookiesModal={this._handleShowCookiesModal}
            handleShowRequestSettings={this._handleShowRequestSettingsModal}
            handleSetActiveResponse={this._handleSetActiveResponse}
            handleSetPreviewMode={this._handleSetPreviewMode}
            handleDeleteResponses={this._handleDeleteResponses}
            handleDeleteResponse={this._handleDeleteResponse}
            handleSetFilter={this._handleSetResponseFilter}
          />
        </ErrorBoundary>
      </div>,
    ];
  }
}

export default Wrapper;<|MERGE_RESOLUTION|>--- conflicted
+++ resolved
@@ -56,12 +56,9 @@
 import ErrorBoundary from './error-boundary';
 import type { ClientCertificate } from '../../models/client-certificate';
 import MoveRequestGroupModal from './modals/move-request-group-modal';
-<<<<<<< HEAD
 import ExportRequestsModal from './modals/export-requests-modal';
-=======
 import VCS from '../../sync/vcs';
 import type { StatusCandidate } from '../../sync/types';
->>>>>>> 58653525
 
 type Props = {
   // Helper Functions
