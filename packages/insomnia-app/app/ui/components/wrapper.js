--- conflicted
+++ resolved
@@ -643,11 +643,8 @@
             workspaces={workspaces}
             environments={environments}
             environmentHighlightColorStyle={settings.environmentHighlightColorStyle}
-<<<<<<< HEAD
             enableSyncBeta={settings.enableSyncBeta}
-=======
             hotKeyRegistry={settings.hotKeyRegistry}
->>>>>>> b6b02eb7
           />
         </ErrorBoundary>
 
