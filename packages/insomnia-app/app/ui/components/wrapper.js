--- conflicted
+++ resolved
@@ -417,15 +417,9 @@
     this.specEditor = n;
   }
 
-<<<<<<< HEAD
-  _handleJumpToLine(line: number) {
-    if (this.specEditor) {
-      this.specEditor.jumpToLine(line);
-=======
   _handleJumpToLine(val: string, value: string | Object) {
     if (this.specEditor) {
       this.specEditor.jumpToLine(val, value);
->>>>>>> 107d30e2
     }
   }
 
