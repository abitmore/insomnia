--- conflicted
+++ resolved
@@ -185,11 +185,7 @@
                     <td>New Request</td>
                     <td className="text-right">
                       <code>
-<<<<<<< HEAD
-                        <Hotkey hotkey={hotkeys.CREATE_REQUEST} />
-=======
                         <Hotkey keyBindings={hotKeyRegistry[hotKeyRefs.REQUEST_SHOW_CREATE.id]} />
->>>>>>> b6b02eb7
                       </code>
                     </td>
                   </tr>
@@ -197,11 +193,7 @@
                     <td>Switch Requests</td>
                     <td className="text-right">
                       <code>
-<<<<<<< HEAD
-                        <Hotkey hotkey={hotkeys.SHOW_QUICK_SWITCHER} />
-=======
                         <Hotkey keyBindings={hotKeyRegistry[hotKeyRefs.REQUEST_QUICK_SWITCH.id]} />
->>>>>>> b6b02eb7
                       </code>
                     </td>
                   </tr>
@@ -209,13 +201,9 @@
                     <td>Edit Environments</td>
                     <td className="text-right">
                       <code>
-<<<<<<< HEAD
-                        <Hotkey hotkey={hotkeys.SHOW_ENVIRONMENTS} />
-=======
                         <Hotkey
                           keyBindings={hotKeyRegistry[hotKeyRefs.ENVIRONMENT_SHOW_EDITOR.id]}
                         />
->>>>>>> b6b02eb7
                       </code>
                     </td>
                   </tr>
