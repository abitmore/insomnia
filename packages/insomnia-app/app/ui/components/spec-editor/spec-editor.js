// @flow
import * as React from 'react';
import autobind from 'autobind-decorator';
import CodeEditor from '../codemirror/code-editor';
import type { Workspace } from '../../../models/workspace';
import type { ApiSpec } from '../../../models/api-spec';
import { importRaw } from '../../../common/import';

type Props = {|
  apiSpec: ApiSpec,
  workspace: Workspace,
  editorFontSize: number,
  editorIndentSize: number,
  lineWrapping: boolean,
  editorKeyMap: string,
  onChange: (spec: ApiSpec) => Promise<void>,
|};

@autobind
class SpecEditor extends React.PureComponent<Props> {
  editor: ?CodeEditor;

  _setEditorRef(n: ?CodeEditor) {
    this.editor = n;
  }

  async _handleReImport() {
    const { workspace, apiSpec } = this.props;
    await importRaw(
      () => Promise.resolve(workspace._id), // Always import into current workspace
      apiSpec.contents,
    );
  }

  async _handleOnChange(v: string) {
    const { apiSpec, onChange } = this.props;

    await onChange({
      ...apiSpec,
      contents: v,
    });
  }

<<<<<<< HEAD
  jumpToLine(line: number) {
    if (this.editor) {
      this.editor.setCursor(0, line);
    }
=======
  jumpToLine(val: string, value: string | Object) {
    if (this.editor) {
      this.editor.setCursor(0, 0);
    }
    this.editor.search(val, value);
>>>>>>> 107d30e2
  }

  render() {
    const { editorFontSize, editorIndentSize, lineWrapping, editorKeyMap, apiSpec } = this.props;

    return (
      <div className="spec-editor theme--pane">
        <div className="spec-editor__header theme--pane__header">
          <h1>Edit API Specification</h1>
          <nav className="spec-editor__header__buttons">
            <button className="btn" onClick={this._handleReImport}>
              Re-Import
            </button>
          </nav>
        </div>
        <div className="spec-editor__body theme--pane__body">
          <CodeEditor
            manualPrettify
            ref={this._setEditorRef}
            fontSize={editorFontSize}
            indentSize={editorIndentSize}
            lineWrapping={lineWrapping}
            keyMap={editorKeyMap}
            mode="openapi"
            defaultValue={apiSpec.contents}
            onChange={this._handleOnChange}
            uniquenessKey={apiSpec._id}
          />
        </div>
      </div>
    );
  }
}

export default SpecEditor;<|MERGE_RESOLUTION|>--- conflicted
+++ resolved
@@ -41,18 +41,11 @@
     });
   }
 
-<<<<<<< HEAD
-  jumpToLine(line: number) {
-    if (this.editor) {
-      this.editor.setCursor(0, line);
-    }
-=======
   jumpToLine(val: string, value: string | Object) {
     if (this.editor) {
       this.editor.setCursor(0, 0);
     }
     this.editor.search(val, value);
->>>>>>> 107d30e2
   }
 
   render() {
