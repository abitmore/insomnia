import React, { PureComponent } from 'react';
import PropTypes from 'prop-types';
import autobind from 'autobind-decorator';
import fs from 'fs';
import { clipboard, ipcRenderer, remote } from 'electron';
import { parse as urlParse } from 'url';
import HTTPSnippet from 'insomnia-httpsnippet';
import ReactDOM from 'react-dom';
import { connect } from 'react-redux';
import { bindActionCreators } from 'redux';
import Wrapper from '../components/wrapper';
import WorkspaceEnvironmentsEditModal from '../components/modals/workspace-environments-edit-modal';
import Toast from '../components/toast';
import CookiesModal from '../components/modals/cookies-modal';
import RequestSwitcherModal from '../components/modals/request-switcher-modal';
import SettingsModal, { TAB_INDEX_SHORTCUTS } from '../components/modals/settings-modal';
import {
  COLLAPSE_SIDEBAR_REMS,
  DEFAULT_PANE_HEIGHT,
  DEFAULT_PANE_WIDTH,
  DEFAULT_SIDEBAR_WIDTH,
  MAX_PANE_HEIGHT,
  MAX_PANE_WIDTH,
  MAX_SIDEBAR_REMS,
  MIN_PANE_HEIGHT,
  MIN_PANE_WIDTH,
  MIN_SIDEBAR_REMS,
  PREVIEW_MODE_SOURCE,
} from '../../common/constants';
import * as globalActions from '../redux/modules/global';
import * as db from '../../common/database';
import * as models from '../../models';
import {
  selectActiveCookieJar,
  selectActiveOAuth2Token,
  selectActiveRequest,
  selectActiveRequestMeta,
  selectActiveRequestResponses,
  selectActiveResponse,
  selectActiveWorkspace,
  selectActiveWorkspaceClientCertificates,
  selectActiveWorkspaceMeta,
  selectEntitiesLists,
  selectSidebarChildren,
  selectSyncItems,
  selectUnseenWorkspaces,
  selectWorkspaceRequestsAndRequestGroups,
} from '../redux/selectors';
import RequestCreateModal from '../components/modals/request-create-modal';
import GenerateCodeModal from '../components/modals/generate-code-modal';
import WorkspaceSettingsModal from '../components/modals/workspace-settings-modal';
import RequestSettingsModal from '../components/modals/request-settings-modal';
import RequestRenderErrorModal from '../components/modals/request-render-error-modal';
import * as network from '../../network/network';
import { debounce, getContentDispositionHeader, getDataDirectory } from '../../common/misc';
import * as mime from 'mime-types';
import * as path from 'path';
import * as render from '../../common/render';
import { getKeys } from '../../templating/utils';
import { showAlert, showModal, showPrompt } from '../components/modals/index';
import { exportHarRequest } from '../../common/har';
import { hotKeyRefs } from '../../common/hotkeys';
import { executeHotKey } from '../../common/hotkeys-listener';
import KeydownBinder from '../components/keydown-binder';
import ErrorBoundary from '../components/error-boundary';
import * as plugins from '../../plugins';
import * as templating from '../../templating/index';
import AskModal from '../components/modals/ask-modal';
import { updateMimeType } from '../../models/request';
import MoveRequestGroupModal from '../components/modals/move-request-group-modal';
import * as themes from '../../plugins/misc';
<<<<<<< HEAD
import ExportRequestsModal from '../components/modals/export-requests-modal';
=======
import FileSystemDriver from '../../sync/store/drivers/file-system-driver';
import VCS from '../../sync/vcs';
import SyncMergeModal from '../components/modals/sync-merge-modal';
>>>>>>> 58653525

@autobind
class App extends PureComponent {
  constructor(props) {
    super(props);

    this.state = {
      showDragOverlay: false,
      draggingSidebar: false,
      draggingPaneHorizontal: false,
      draggingPaneVertical: false,
      sidebarWidth: props.sidebarWidth || DEFAULT_SIDEBAR_WIDTH,
      paneWidth: props.paneWidth || DEFAULT_PANE_WIDTH,
      paneHeight: props.paneHeight || DEFAULT_PANE_HEIGHT,
      isVariableUncovered: props.isVariableUncovered || false,
      vcs: null,
      forceRefreshCounter: 0,
    };

    this._isMigratingChildren = false;

    this._getRenderContextPromiseCache = {};

    this._savePaneWidth = debounce(paneWidth => this._updateActiveWorkspaceMeta({ paneWidth }));
    this._savePaneHeight = debounce(paneHeight => this._updateActiveWorkspaceMeta({ paneHeight }));
    this._saveSidebarWidth = debounce(sidebarWidth =>
      this._updateActiveWorkspaceMeta({ sidebarWidth }),
    );

    this._globalKeyMap = null;
  }

  _setGlobalKeyMap() {
    this._globalKeyMap = [
      [
        hotKeyRefs.PREFERENCES_SHOW_KEYBOARD_SHORTCUTS,
        () => {
          showModal(SettingsModal, TAB_INDEX_SHORTCUTS);
        },
      ],
      [
        hotKeyRefs.WORKSPACE_SHOW_SETTINGS,
        () => {
          const { activeWorkspace } = this.props;
          showModal(WorkspaceSettingsModal, activeWorkspace);
        },
      ],
      [
        hotKeyRefs.REQUEST_SHOW_SETTINGS,
        () => {
          if (this.props.activeRequest) {
            showModal(RequestSettingsModal, {
              request: this.props.activeRequest,
            });
          }
        },
      ],
      [
        hotKeyRefs.REQUEST_QUICK_SWITCH,
        () => {
          showModal(RequestSwitcherModal);
        },
      ],
      [hotKeyRefs.REQUEST_SEND, this._handleSendShortcut],
      [
        hotKeyRefs.ENVIRONMENT_SHOW_EDITOR,
        () => {
          const { activeWorkspace } = this.props;
          showModal(WorkspaceEnvironmentsEditModal, activeWorkspace);
        },
      ],
      [
        hotKeyRefs.SHOW_COOKIES_EDITOR,
        () => {
          const { activeWorkspace } = this.props;
          showModal(CookiesModal, activeWorkspace);
        },
      ],
      [
        hotKeyRefs.REQUEST_SHOW_CREATE,
        () => {
          const { activeRequest, activeWorkspace } = this.props;
          const parentId = activeRequest ? activeRequest.parentId : activeWorkspace._id;
          this._requestCreate(parentId);
        },
      ],
      [
        hotKeyRefs.REQUEST_SHOW_DELETE,
        () => {
          const { activeRequest } = this.props;

          if (!activeRequest) {
            return;
          }

          showModal(AskModal, {
            title: 'Delete Request?',
            message: `Really delete ${activeRequest.name}?`,
            onDone: confirmed => {
              if (!confirmed) {
                return;
              }
              models.request.remove(activeRequest);
            },
          });
        },
      ],
      [
        hotKeyRefs.REQUEST_SHOW_CREATE_FOLDER,
        () => {
          const { activeRequest, activeWorkspace } = this.props;
          const parentId = activeRequest ? activeRequest.parentId : activeWorkspace._id;
          this._requestGroupCreate(parentId);
        },
      ],
      [
        hotKeyRefs.REQUEST_SHOW_GENERATE_CODE_EDITOR,
        async () => {
          showModal(GenerateCodeModal, this.props.activeRequest);
        },
      ],
      [
        hotKeyRefs.REQUEST_SHOW_DUPLICATE,
        async () => {
          await this._requestDuplicate(this.props.activeRequest);
        },
      ],
      [
        hotKeyRefs.ENVIRONMENT_UNCOVER_VARIABLES,
        async () => {
          await this._updateIsVariableUncovered();
        },
      ],
    ];
  }

  async _handleSendShortcut() {
    const { activeRequest, activeEnvironment } = this.props;
    await this._handleSendRequestWithEnvironment(
      activeRequest ? activeRequest._id : 'n/a',
      activeEnvironment ? activeEnvironment._id : 'n/a',
    );
  }

  _setRequestPaneRef(n) {
    this._requestPane = n;
  }

  _setResponsePaneRef(n) {
    this._responsePane = n;
  }

  _setSidebarRef(n) {
    this._sidebar = n;
  }

  _requestGroupCreate(parentId) {
    showPrompt({
      title: 'New Folder',
      defaultValue: 'My Folder',
      submitName: 'Create',
      label: 'Name',
      selectText: true,
      onComplete: async name => {
        const requestGroup = await models.requestGroup.create({
          parentId,
          name,
        });
        await models.requestGroupMeta.create({
          parentId: requestGroup._id,
          collapsed: false,
        });
      },
    });
  }

  _requestCreate(parentId) {
    showModal(RequestCreateModal, {
      parentId,
      onComplete: request => {
        this._handleSetActiveRequest(request._id);
      },
    });
  }

  static async _requestGroupDuplicate(requestGroup) {
    models.requestGroup.duplicate(requestGroup);
  }

  static async _requestGroupMove(requestGroup) {
    showModal(MoveRequestGroupModal, { requestGroup });
  }

  async _requestDuplicate(request) {
    if (!request) {
      return;
    }

    const newRequest = await models.request.duplicate(request);
    await this._handleSetActiveRequest(newRequest._id);
  }

  async _workspaceDuplicate(callback) {
    const workspace = this.props.activeWorkspace;
    showPrompt({
      title: 'Duplicate Workspace',
      defaultValue: `${workspace.name} (Copy)`,
      submitName: 'Duplicate',
      selectText: true,
      onComplete: async name => {
        const newWorkspace = await db.duplicate(workspace, { name });
        await this.props.handleSetActiveWorkspace(newWorkspace._id);
        callback();
      },
    });
  }

  async _fetchRenderContext() {
    const { activeEnvironment, activeRequest, activeWorkspace } = this.props;
    const environmentId = activeEnvironment ? activeEnvironment._id : null;

    const ancestors = await db.withAncestors(activeRequest || activeWorkspace, [
      models.request.type,
      models.requestGroup.type,
      models.workspace.type,
    ]);

    return render.getRenderContext(activeRequest, environmentId, ancestors);
  }

  async _handleGetRenderContext() {
    const context = await this._fetchRenderContext();
    const keys = getKeys(context);
    return { context, keys };
  }

  /**
   * Heavily optimized render function
   *
   * @param text - template to render
   * @param contextCacheKey - if rendering multiple times in parallel, set this
   * @returns {Promise}
   * @private
   */
  async _handleRenderText(text, contextCacheKey = null) {
    if (!contextCacheKey || !this._getRenderContextPromiseCache[contextCacheKey]) {
      // NOTE: We're caching promises here to avoid race conditions
      this._getRenderContextPromiseCache[contextCacheKey] = this._fetchRenderContext();
    }

    // Set timeout to delete the key eventually
    setTimeout(() => delete this._getRenderContextPromiseCache[contextCacheKey], 5000);

    const context = await this._getRenderContextPromiseCache[contextCacheKey];
    return render.render(text, context);
  }

  _handleGenerateCodeForActiveRequest() {
    App._handleGenerateCode(this.props.activeRequest);
  }

  static _handleGenerateCode(request) {
    showModal(GenerateCodeModal, request);
  }

  async _handleCopyAsCurl(request) {
    const { activeEnvironment } = this.props;
    const environmentId = activeEnvironment ? activeEnvironment._id : 'n/a';
    const har = await exportHarRequest(request._id, environmentId);
    const snippet = new HTTPSnippet(har);
    const cmd = snippet.convert('shell', 'curl');
    clipboard.writeText(cmd);
  }

  static async _updateRequestGroupMetaByParentId(requestGroupId, patch) {
    const requestGroupMeta = await models.requestGroupMeta.getByParentId(requestGroupId);
    if (requestGroupMeta) {
      await models.requestGroupMeta.update(requestGroupMeta, patch);
    } else {
      const newPatch = Object.assign({ parentId: requestGroupId }, patch);
      await models.requestGroupMeta.create(newPatch);
    }
  }

  async _updateActiveWorkspaceMeta(patch) {
    const workspaceId = this.props.activeWorkspace._id;
    const workspaceMeta = await models.workspaceMeta.getOrCreateByParentId(workspaceId);
    if (workspaceMeta) {
      return models.workspaceMeta.update(workspaceMeta, patch);
    } else {
      const newPatch = Object.assign({ parentId: workspaceId }, patch);
      return models.workspaceMeta.create(newPatch);
    }
  }

  static async _updateRequestMetaByParentId(requestId, patch) {
    const requestMeta = await models.requestMeta.getByParentId(requestId);
    if (requestMeta) {
      return models.requestMeta.update(requestMeta, patch);
    } else {
      const newPatch = Object.assign({ parentId: requestId }, patch);
      return models.requestMeta.create(newPatch);
    }
  }

  _updateIsVariableUncovered() {
    this.setState({ isVariableUncovered: !this.state.isVariableUncovered });
  }

  _handleSetPaneWidth(paneWidth) {
    this.setState({ paneWidth });
    this._savePaneWidth(paneWidth);
  }

  _handleSetPaneHeight(paneHeight) {
    this.setState({ paneHeight });
    this._savePaneHeight(paneHeight);
  }

  async _handleSetActiveRequest(activeRequestId) {
    await this._updateActiveWorkspaceMeta({ activeRequestId });
  }

  async _handleSetActiveEnvironment(activeEnvironmentId) {
    await this._updateActiveWorkspaceMeta({ activeEnvironmentId });

    // Give it time to update and re-render
    setTimeout(() => this._wrapper._forceRequestPaneRefresh(), 300);
  }

  _handleSetSidebarWidth(sidebarWidth) {
    this.setState({ sidebarWidth });
    this._saveSidebarWidth(sidebarWidth);
  }

  async _handleSetSidebarHidden(sidebarHidden) {
    await this._updateActiveWorkspaceMeta({ sidebarHidden });
  }

  async _handleSetSidebarFilter(sidebarFilter) {
    await this._updateActiveWorkspaceMeta({ sidebarFilter });
  }

  _handleSetRequestGroupCollapsed(requestGroupId, collapsed) {
    App._updateRequestGroupMetaByParentId(requestGroupId, { collapsed });
  }

  _handleSetResponsePreviewMode(requestId, previewMode) {
    App._updateRequestMetaByParentId(requestId, { previewMode });
  }

  async _handleSetResponseFilter(requestId, responseFilter) {
    await App._updateRequestMetaByParentId(requestId, { responseFilter });

    clearTimeout(this._responseFilterHistorySaveTimeout);
    this._responseFilterHistorySaveTimeout = setTimeout(async () => {
      const meta = await models.requestMeta.getByParentId(requestId);
      const responseFilterHistory = meta.responseFilterHistory.slice(0, 10);

      // Already in history?
      if (responseFilterHistory.includes(responseFilter)) {
        return;
      }

      // Blank?
      if (!responseFilter) {
        return;
      }

      responseFilterHistory.unshift(responseFilter);
      await App._updateRequestMetaByParentId(requestId, {
        responseFilterHistory,
      });
    }, 2000);
  }

  async _handleUpdateRequestMimeType(mimeType) {
    if (!this.props.activeRequest) {
      console.warn('Tried to update request mime-type when no active request');
      return null;
    }

    const requestMeta = await models.requestMeta.getOrCreateByParentId(
      this.props.activeRequest._id,
    );
    const savedBody = requestMeta.savedRequestBody;

    const saveValue =
      typeof mimeType !== 'string' // Switched to No body
        ? this.props.activeRequest.body
        : {}; // Clear saved value in requestMeta

    await models.requestMeta.update(requestMeta, {
      savedRequestBody: saveValue,
    });

    const newRequest = await updateMimeType(this.props.activeRequest, mimeType, false, savedBody);

    // Force it to update, because other editor components (header editor)
    // needs to change. Need to wait a delay so the next render can finish
    setTimeout(this._wrapper._forceRequestPaneRefresh, 300);

    return newRequest;
  }

  async _getDownloadLocation() {
    return new Promise(resolve => {
      const options = {
        title: 'Select Download Location',
        buttonLabel: 'Send and Save',
        defaultPath: window.localStorage.getItem('insomnia.sendAndDownloadLocation'),
      };

      remote.dialog.showSaveDialog(options, filename => {
        window.localStorage.setItem('insomnia.sendAndDownloadLocation', filename);
        resolve(filename);
      });
    });
  }

  async _handleSendAndDownloadRequestWithEnvironment(requestId, environmentId, dir) {
    const { settings, handleStartLoading, handleStopLoading } = this.props;

    const request = await models.request.getById(requestId);
    if (!request) {
      return;
    }

    // NOTE: Since request is by far the most popular event, we will throttle
    // it so that we only track it if the request has changed since the last one
    const key = request._id;
    if (this._sendRequestTrackingKey !== key) {
      this._sendRequestTrackingKey = key;
    }

    // Start loading
    handleStartLoading(requestId);

    try {
      const responsePatch = await network.send(requestId, environmentId);
      const headers = responsePatch.headers || [];
      const header = getContentDispositionHeader(headers);
      const nameFromHeader = header ? header.value : null;

      if (!responsePatch.bodyPath) {
        return;
      }

      if (responsePatch.statusCode >= 200 && responsePatch.statusCode < 300) {
        const extension = mime.extension(responsePatch.contentType) || 'unknown';
        const name =
          nameFromHeader || `${request.name.replace(/\s/g, '-').toLowerCase()}.${extension}`;

        let filename;
        if (dir) {
          filename = path.join(dir, name);
        } else {
          filename = await this._getDownloadLocation();
        }

        const to = fs.createWriteStream(filename);
        const readStream = models.response.getBodyStream(responsePatch);

        if (!readStream) {
          return;
        }

        readStream.pipe(to);

        readStream.on('end', async () => {
          responsePatch.error = `Saved to ${filename}`;
          await models.response.create(responsePatch, settings.maxHistoryResponses);
        });

        readStream.on('error', async err => {
          console.warn('Failed to download request after sending', responsePatch.bodyPath, err);
          await models.response.create(responsePatch, settings.maxHistoryResponses);
        });
      }
    } catch (err) {
      showAlert({
        title: 'Unexpected Request Failure',
        message: (
          <div>
            <p>The request failed due to an unhandled error:</p>
            <code className="wide selectable">
              <pre>{err.message}</pre>
            </code>
          </div>
        ),
      });
    }

    // Unset active response because we just made a new one
    await App._updateRequestMetaByParentId(requestId, {
      activeResponseId: null,
    });

    // Stop loading
    handleStopLoading(requestId);
  }

  async _handleSendRequestWithEnvironment(requestId, environmentId) {
    const { handleStartLoading, handleStopLoading, settings } = this.props;
    const request = await models.request.getById(requestId);
    if (!request) {
      return;
    }

    // NOTE: Since request is by far the most popular event, we will throttle
    // it so that we only track it if the request has changed since the last noe
    const key = `${request._id}::${request.modified}`;
    if (this._sendRequestTrackingKey !== key) {
      this._sendRequestTrackingKey = key;
    }

    handleStartLoading(requestId);

    try {
      const responsePatch = await network.send(requestId, environmentId);
      await models.response.create(responsePatch, settings.maxHistoryResponses);
    } catch (err) {
      if (err.type === 'render') {
        showModal(RequestRenderErrorModal, { request, error: err });
      } else {
        showAlert({
          title: 'Unexpected Request Failure',
          message: (
            <div>
              <p>The request failed due to an unhandled error:</p>
              <code className="wide selectable">
                <pre>{err.message}</pre>
              </code>
            </div>
          ),
        });
      }
    }

    // Unset active response because we just made a new one
    await App._updateRequestMetaByParentId(requestId, {
      activeResponseId: null,
    });

    // Stop loading
    handleStopLoading(requestId);
  }

  async _handleSetActiveResponse(requestId, activeResponse = null) {
    const activeResponseId = activeResponse ? activeResponse._id : null;
    await App._updateRequestMetaByParentId(requestId, { activeResponseId });

    let response;
    if (activeResponseId) {
      response = await models.response.getById(activeResponseId);
    } else {
      response = await models.response.getLatestForRequest(requestId);
    }

    const requestVersionId = response ? response.requestVersionId : 'n/a';
    const request = await models.requestVersion.restore(requestVersionId);

    if (request) {
      // Refresh app to reflect changes. Using timeout because we need to
      // wait for the request update to propagate.
      setTimeout(() => this._wrapper._forceRequestPaneRefresh(), 500);
    } else {
      // Couldn't restore request. That's okay
    }
  }

  _requestCreateForWorkspace() {
    this._requestCreate(this.props.activeWorkspace._id);
  }

  _startDragSidebar() {
    this.setState({ draggingSidebar: true });
  }

  _resetDragSidebar() {
    // TODO: Remove setTimeout need be not triggering drag on double click
    setTimeout(() => this._handleSetSidebarWidth(DEFAULT_SIDEBAR_WIDTH), 50);
  }

  _startDragPaneHorizontal() {
    this.setState({ draggingPaneHorizontal: true });
  }

  _startDragPaneVertical() {
    this.setState({ draggingPaneVertical: true });
  }

  _resetDragPaneHorizontal() {
    // TODO: Remove setTimeout need be not triggering drag on double click
    setTimeout(() => this._handleSetPaneWidth(DEFAULT_PANE_WIDTH), 50);
  }

  _resetDragPaneVertical() {
    // TODO: Remove setTimeout need be not triggering drag on double click
    setTimeout(() => this._handleSetPaneHeight(DEFAULT_PANE_HEIGHT), 50);
  }

  _handleMouseMove(e) {
    if (this.state.draggingPaneHorizontal) {
      // Only pop the overlay after we've moved it a bit (so we don't block doubleclick);
      const distance = this.props.paneWidth - this.state.paneWidth;
      if (!this.state.showDragOverlay && Math.abs(distance) > 0.02 /* % */) {
        this.setState({ showDragOverlay: true });
      }

      const requestPane = ReactDOM.findDOMNode(this._requestPane);
      const responsePane = ReactDOM.findDOMNode(this._responsePane);

      const requestPaneWidth = requestPane.offsetWidth;
      const responsePaneWidth = responsePane.offsetWidth;

      const pixelOffset = e.clientX - requestPane.offsetLeft;
      let paneWidth = pixelOffset / (requestPaneWidth + responsePaneWidth);
      paneWidth = Math.min(Math.max(paneWidth, MIN_PANE_WIDTH), MAX_PANE_WIDTH);

      this._handleSetPaneWidth(paneWidth);
    } else if (this.state.draggingPaneVertical) {
      // Only pop the overlay after we've moved it a bit (so we don't block doubleclick);
      const distance = this.props.paneHeight - this.state.paneHeight;
      if (!this.state.showDragOverlay && Math.abs(distance) > 0.02 /* % */) {
        this.setState({ showDragOverlay: true });
      }

      const requestPane = ReactDOM.findDOMNode(this._requestPane);
      const responsePane = ReactDOM.findDOMNode(this._responsePane);

      const requestPaneHeight = requestPane.offsetHeight;
      const responsePaneHeight = responsePane.offsetHeight;

      const pixelOffset = e.clientY - requestPane.offsetTop;
      let paneHeight = pixelOffset / (requestPaneHeight + responsePaneHeight);
      paneHeight = Math.min(Math.max(paneHeight, MIN_PANE_HEIGHT), MAX_PANE_HEIGHT);

      this._handleSetPaneHeight(paneHeight);
    } else if (this.state.draggingSidebar) {
      // Only pop the overlay after we've moved it a bit (so we don't block doubleclick);
      const distance = this.props.sidebarWidth - this.state.sidebarWidth;
      if (!this.state.showDragOverlay && Math.abs(distance) > 2 /* ems */) {
        this.setState({ showDragOverlay: true });
      }

      const currentPixelWidth = ReactDOM.findDOMNode(this._sidebar).offsetWidth;
      const ratio = e.clientX / currentPixelWidth;
      const width = this.state.sidebarWidth * ratio;

      let sidebarWidth = Math.min(width, MAX_SIDEBAR_REMS);

      if (sidebarWidth < COLLAPSE_SIDEBAR_REMS) {
        sidebarWidth = MIN_SIDEBAR_REMS;
      }

      this._handleSetSidebarWidth(sidebarWidth);
    }
  }

  _handleMouseUp() {
    if (this.state.draggingSidebar) {
      this.setState({ draggingSidebar: false, showDragOverlay: false });
    }

    if (this.state.draggingPaneHorizontal) {
      this.setState({ draggingPaneHorizontal: false, showDragOverlay: false });
    }

    if (this.state.draggingPaneVertical) {
      this.setState({ draggingPaneVertical: false, showDragOverlay: false });
    }
  }

  _handleKeyDown(e) {
    for (const [definition, callback] of this._globalKeyMap) {
      executeHotKey(e, definition, callback);
    }
  }

  _handleToggleMenuBar(hide) {
    for (const win of remote.BrowserWindow.getAllWindows()) {
      if (win.isMenuBarAutoHide() !== hide) {
        win.setAutoHideMenuBar(hide);
        win.setMenuBarVisibility(!hide);
      }
    }
  }

  async _handleToggleSidebar() {
    const sidebarHidden = !this.props.sidebarHidden;
    await this._handleSetSidebarHidden(sidebarHidden);
  }

  _handleShowExportRequestsModal() {
    showModal(ExportRequestsModal);
  }

  _setWrapperRef(n) {
    this._wrapper = n;
  }

  /**
   * Update document.title to be "Workspace (Environment) – Request"
   * @private
   */
  _updateDocumentTitle() {
    const { activeWorkspace, activeEnvironment, activeRequest } = this.props;

    let title = activeWorkspace.name;

    if (activeEnvironment) {
      title += ` (${activeEnvironment.name})`;
    }

    if (activeRequest) {
      title += ` – ${activeRequest.name}`;
    }

    document.title = title;
  }

  componentDidUpdate(prevProps) {
    this._updateDocumentTitle();

    // Force app refresh if login state changes
    if (prevProps.isLoggedIn !== this.props.isLoggedIn) {
      this.setState(state => ({
        forceRefreshCounter: state.forceRefreshCounter + 1,
      }));
    }
  }

  async _updateVCS(activeWorkspace) {
    // Get the vcs and set it to null in the state while we update it
    let vcs = this.state.vcs;
    this.setState({ vcs: null });

    if (!vcs) {
      const directory = path.join(getDataDirectory(), 'version-control');
      const driver = new FileSystemDriver({ directory });
      vcs = new VCS(driver, async conflicts => {
        return new Promise(resolve => {
          showModal(SyncMergeModal, {
            conflicts,
            handleDone: conflicts => resolve(conflicts),
          });
        });
      });
    }

    await vcs.switchProject(activeWorkspace._id, activeWorkspace.name);

    this.setState({ vcs });
  }

  async componentDidMount() {
    // Bind mouse and key handlers
    document.addEventListener('mouseup', this._handleMouseUp);
    document.addEventListener('mousemove', this._handleMouseMove);
    this._setGlobalKeyMap();

    // Update title
    this._updateDocumentTitle();

    // Update VCS
    this._updateVCS(this.props.activeWorkspace);

    db.onChange(async changes => {
      let needsRefresh = false;

      for (const change of changes) {
        const [
          _, // eslint-disable-line no-unused-vars
          doc,
          fromSync,
        ] = change;

        const { activeRequest } = this.props;

        // No active request, so we don't need to force refresh anything
        if (!activeRequest) {
          return;
        }

        // Force refresh if environment changes
        // TODO: Only do this for environments in this workspace (not easy because they're nested)
        if (doc.type === models.environment.type) {
          console.log('[App] Forcing update from environment change', change);
          needsRefresh = true;
        }

        // Force refresh if sync changes the active request
        if (fromSync && doc._id === activeRequest._id) {
          needsRefresh = true;
          console.log('[App] Forcing update from request change', change);
        }
      }

      if (needsRefresh) {
        setTimeout(() => this._wrapper._forceRequestPaneRefresh(), 300);
      }
    });

    ipcRenderer.on('toggle-preferences', () => {
      showModal(SettingsModal);
    });

    ipcRenderer.on('reload-plugins', async () => {
      const { settings } = this.props;
      await plugins.getPlugins(true);
      templating.reload();
      themes.setTheme(settings.theme);
      console.log('[plugins] reloaded');
    });

    ipcRenderer.on('toggle-preferences-shortcuts', () => {
      showModal(SettingsModal, TAB_INDEX_SHORTCUTS);
    });

    ipcRenderer.on('run-command', (e, commandUri) => {
      const parsed = urlParse(commandUri, true);

      const command = `${parsed.hostname}${parsed.pathname}`;
      const args = JSON.parse(JSON.stringify(parsed.query));
      args.workspaceId = args.workspaceId || this.props.activeWorkspace._id;

      this.props.handleCommand(command, args);
    });

    // NOTE: This is required for "drop" event to trigger.
    document.addEventListener(
      'dragover',
      e => {
        e.preventDefault();
      },
      false,
    );

    document.addEventListener(
      'drop',
      async e => {
        e.preventDefault();
        const { activeWorkspace, handleImportUriToWorkspace } = this.props;
        if (!activeWorkspace) {
          return;
        }

        if (e.dataTransfer.files.length === 0) {
          console.log('[drag] Ignored drop event because no files present');
          return;
        }

        const file = e.dataTransfer.files[0];
        const { path } = file;
        const uri = `file://${path}`;

        await showAlert({
          title: 'Confirm Data Import',
          message: (
            <span>
              Import <code>{path}</code>?
            </span>
          ),
          addCancel: true,
        });

        handleImportUriToWorkspace(activeWorkspace._id, uri);
      },
      false,
    );

    ipcRenderer.on('toggle-sidebar', this._handleToggleSidebar);

    // handle this
    this._handleToggleMenuBar(this.props.settings.autoHideMenuBar);

    // Give it a bit before letting the backend know it's ready
    setTimeout(() => ipcRenderer.send('window-ready'), 500);
  }

  componentWillUnmount() {
    // Remove mouse and key handlers
    document.removeEventListener('mouseup', this._handleMouseUp);
    document.removeEventListener('mousemove', this._handleMouseMove);
  }

  async _ensureWorkspaceChildren(props) {
    const { activeWorkspace, activeCookieJar, environments } = props;
    const baseEnvironments = environments.filter(e => e.parentId === activeWorkspace._id);

    // Nothing to do
    if (baseEnvironments.length && activeCookieJar) {
      return;
    }

    // We already started migrating. Let it finish.
    if (this._isMigratingChildren) {
      return;
    }

    // Prevent rendering of everything
    this._isMigratingChildren = true;

    const flushId = await db.bufferChanges();
    await models.environment.getOrCreateForWorkspace(activeWorkspace);
    await models.cookieJar.getOrCreateForParentId(activeWorkspace._id);
    await db.flushChanges(flushId);

    this._isMigratingChildren = false;
  }

  componentWillReceiveProps(nextProps) {
    this._ensureWorkspaceChildren(nextProps);

    // Update VCS if needed
    const { activeWorkspace } = this.props;
    if (nextProps.activeWorkspace._id !== activeWorkspace._id) {
      this._updateVCS(nextProps.activeWorkspace);
    }
  }

  componentWillMount() {
    this._ensureWorkspaceChildren(this.props);
  }

  render() {
    if (this._isMigratingChildren) {
      console.log('[app] Waiting for migration to complete');
      return null;
    }

    const { activeWorkspace } = this.props;

    const {
      paneWidth,
      paneHeight,
      sidebarWidth,
      isVariableUncovered,
      vcs,
      forceRefreshCounter,
    } = this.state;

    const uniquenessKey = `${forceRefreshCounter}::${activeWorkspace._id}`;

    return (
      <KeydownBinder onKeydown={this._handleKeyDown}>
        <div className="app" key={uniquenessKey}>
          <ErrorBoundary showAlert>
            <Wrapper
              {...this.props}
              ref={this._setWrapperRef}
              paneWidth={paneWidth}
              paneHeight={paneHeight}
              sidebarWidth={sidebarWidth}
              handleCreateRequestForWorkspace={this._requestCreateForWorkspace}
              handleSetRequestGroupCollapsed={this._handleSetRequestGroupCollapsed}
              handleActivateRequest={this._handleSetActiveRequest}
              handleSetRequestPaneRef={this._setRequestPaneRef}
              handleSetResponsePaneRef={this._setResponsePaneRef}
              handleSetSidebarRef={this._setSidebarRef}
              handleStartDragSidebar={this._startDragSidebar}
              handleResetDragSidebar={this._resetDragSidebar}
              handleStartDragPaneHorizontal={this._startDragPaneHorizontal}
              handleStartDragPaneVertical={this._startDragPaneVertical}
              handleResetDragPaneHorizontal={this._resetDragPaneHorizontal}
              handleResetDragPaneVertical={this._resetDragPaneVertical}
              handleCreateRequest={this._requestCreate}
              handleRender={this._handleRenderText}
              handleGetRenderContext={this._handleGetRenderContext}
              handleDuplicateRequest={this._requestDuplicate}
              handleDuplicateRequestGroup={App._requestGroupDuplicate}
              handleMoveRequestGroup={App._requestGroupMove}
              handleDuplicateWorkspace={this._workspaceDuplicate}
              handleCreateRequestGroup={this._requestGroupCreate}
              handleGenerateCode={App._handleGenerateCode}
              handleGenerateCodeForActiveRequest={this._handleGenerateCodeForActiveRequest}
              handleCopyAsCurl={this._handleCopyAsCurl}
              handleSetResponsePreviewMode={this._handleSetResponsePreviewMode}
              handleSetResponseFilter={this._handleSetResponseFilter}
              handleSendRequestWithEnvironment={this._handleSendRequestWithEnvironment}
              handleSendAndDownloadRequestWithEnvironment={
                this._handleSendAndDownloadRequestWithEnvironment
              }
              handleSetActiveResponse={this._handleSetActiveResponse}
              handleSetActiveRequest={this._handleSetActiveRequest}
              handleSetActiveEnvironment={this._handleSetActiveEnvironment}
              handleSetSidebarFilter={this._handleSetSidebarFilter}
              handleToggleMenuBar={this._handleToggleMenuBar}
              handleUpdateRequestMimeType={this._handleUpdateRequestMimeType}
<<<<<<< HEAD
              handleShowExportRequestsModal={this._handleShowExportRequestsModal}
              isVariableUncovered={this.state.isVariableUncovered}
=======
              isVariableUncovered={isVariableUncovered}
              vcs={vcs}
>>>>>>> 58653525
            />
          </ErrorBoundary>

          <ErrorBoundary showAlert>
            <Toast />
          </ErrorBoundary>

          {/* Block all mouse activity by showing an overlay while dragging */}
          {this.state.showDragOverlay ? <div className="blocker-overlay" /> : null}
        </div>
      </KeydownBinder>
    );
  }
}

App.propTypes = {
  // Required
  sidebarWidth: PropTypes.number.isRequired,
  paneWidth: PropTypes.number.isRequired,
  paneHeight: PropTypes.number.isRequired,
  handleCommand: PropTypes.func.isRequired,
  settings: PropTypes.object.isRequired,
  isLoggedIn: PropTypes.bool.isRequired,
  activeWorkspace: PropTypes.shape({
    _id: PropTypes.string.isRequired,
  }).isRequired,
  handleSetActiveWorkspace: PropTypes.func.isRequired,

  // Optional
  activeRequest: PropTypes.object,
  activeEnvironment: PropTypes.shape({
    _id: PropTypes.string.isRequired,
  }),
};

function mapStateToProps(state, props) {
  const { entities, global } = state;

  const { isLoading, loadingRequestIds, isLoggedIn } = global;

  // Entities
  const entitiesLists = selectEntitiesLists(state, props);
  const { workspaces, environments, requests, requestGroups } = entitiesLists;

  const settings = entitiesLists.settings[0];

  // Workspace stuff
  const workspaceMeta = selectActiveWorkspaceMeta(state, props) || {};
  const activeWorkspace = selectActiveWorkspace(state, props);
  const activeWorkspaceClientCertificates = selectActiveWorkspaceClientCertificates(state, props);
  const sidebarHidden = workspaceMeta.sidebarHidden || false;
  const sidebarFilter = workspaceMeta.sidebarFilter || '';
  const sidebarWidth = workspaceMeta.sidebarWidth || DEFAULT_SIDEBAR_WIDTH;
  const paneWidth = workspaceMeta.paneWidth || DEFAULT_PANE_WIDTH;
  const paneHeight = workspaceMeta.paneHeight || DEFAULT_PANE_HEIGHT;

  // Request stuff
  const requestMeta = selectActiveRequestMeta(state, props) || {};
  const activeRequest = selectActiveRequest(state, props);
  const responsePreviewMode = requestMeta.previewMode || PREVIEW_MODE_SOURCE;
  const responseFilter = requestMeta.responseFilter || '';
  const responseFilterHistory = requestMeta.responseFilterHistory || [];

  // Cookie Jar
  const activeCookieJar = selectActiveCookieJar(state, props);

  // Response stuff
  const activeRequestResponses = selectActiveRequestResponses(state, props) || [];
  const activeResponse = selectActiveResponse(state, props) || null;

  // Environment stuff
  const activeEnvironmentId = workspaceMeta.activeEnvironmentId;
  const activeEnvironment = entities.environments[activeEnvironmentId];

  // OAuth2Token stuff
  const oAuth2Token = selectActiveOAuth2Token(state, props);

  // Find other meta things
  const loadStartTime = loadingRequestIds[activeRequest ? activeRequest._id : 'n/a'] || -1;
  const sidebarChildren = selectSidebarChildren(state, props);
  const workspaceChildren = selectWorkspaceRequestsAndRequestGroups(state, props);
  const unseenWorkspaces = selectUnseenWorkspaces(state, props);

  // Sync stuff
  const syncItems = selectSyncItems(state, props);

  return Object.assign({}, state, {
    isLoggedIn,
    settings,
    workspaces,
    unseenWorkspaces,
    requestGroups,
    requests,
    oAuth2Token,
    isLoading,
    loadStartTime,
    activeWorkspace,
    activeWorkspaceClientCertificates,
    activeRequest,
    activeRequestResponses,
    activeResponse,
    activeCookieJar,
    sidebarHidden,
    sidebarFilter,
    sidebarWidth,
    paneWidth,
    paneHeight,
    responsePreviewMode,
    responseFilter,
    responseFilterHistory,
    sidebarChildren,
    environments,
    activeEnvironment,
    workspaceChildren,
    syncItems,
  });
}

function mapDispatchToProps(dispatch) {
  const global = bindActionCreators(globalActions, dispatch);

  return {
    handleStartLoading: global.loadRequestStart,
    handleStopLoading: global.loadRequestStop,

    handleSetActiveWorkspace: global.setActiveWorkspace,
    handleImportFileToWorkspace: global.importFile,
    handleImportUriToWorkspace: global.importUri,
    handleCommand: global.newCommand,
    handleExportFile: global.exportWorkspacesToFile,
    handleExportRequestsToFile: global.exportRequestsToFile,
    handleMoveDoc: _moveDoc,
  };
}

async function _moveDoc(docToMove, parentId, targetId, targetOffset) {
  // Nothing to do. We are in the same spot as we started
  if (docToMove._id === targetId) {
    return;
  }

  // Don't allow dragging things into itself or children. This will disconnect
  // the node from the tree and cause the item to no longer show in the UI.
  const descendents = await db.withDescendants(docToMove);
  for (const doc of descendents) {
    if (doc._id === parentId) {
      return;
    }
  }

  function __updateDoc(doc, patch) {
    models.getModel(docToMove.type).update(doc, patch);
  }

  if (targetId === null) {
    // We are moving to an empty area. No sorting required
    await __updateDoc(docToMove, { parentId });
    return;
  }

  // NOTE: using requestToTarget's parentId so we can switch parents!
  let docs = [
    ...(await models.request.findByParentId(parentId)),
    ...(await models.requestGroup.findByParentId(parentId)),
  ].sort((a, b) => (a.metaSortKey < b.metaSortKey ? -1 : 1));

  // Find the index of doc B so we can re-order and save everything
  for (let i = 0; i < docs.length; i++) {
    const doc = docs[i];

    if (doc._id === targetId) {
      let before, after;
      if (targetOffset < 0) {
        // We're moving to below
        before = docs[i];
        after = docs[i + 1];
      } else {
        // We're moving to above
        before = docs[i - 1];
        after = docs[i];
      }

      const beforeKey = before ? before.metaSortKey : docs[0].metaSortKey - 100;
      const afterKey = after ? after.metaSortKey : docs[docs.length - 1].metaSortKey + 100;

      if (Math.abs(afterKey - beforeKey) < 0.000001) {
        // If sort keys get too close together, we need to redistribute the list. This is
        // not performant at all (need to update all siblings in DB), but it is extremely rare
        // anyway
        console.log(`[app] Recreating Sort Keys ${beforeKey} ${afterKey}`);

        await db.bufferChanges(300);
        docs.map((r, i) => __updateDoc(r, { metaSortKey: i * 100, parentId }));
      } else {
        const metaSortKey = afterKey - (afterKey - beforeKey) / 2;
        __updateDoc(docToMove, { metaSortKey, parentId });
      }

      break;
    }
  }
}

export default connect(
  mapStateToProps,
  mapDispatchToProps,
)(App);<|MERGE_RESOLUTION|>--- conflicted
+++ resolved
@@ -69,13 +69,10 @@
 import { updateMimeType } from '../../models/request';
 import MoveRequestGroupModal from '../components/modals/move-request-group-modal';
 import * as themes from '../../plugins/misc';
-<<<<<<< HEAD
 import ExportRequestsModal from '../components/modals/export-requests-modal';
-=======
 import FileSystemDriver from '../../sync/store/drivers/file-system-driver';
 import VCS from '../../sync/vcs';
 import SyncMergeModal from '../components/modals/sync-merge-modal';
->>>>>>> 58653525
 
 @autobind
 class App extends PureComponent {
@@ -1066,13 +1063,9 @@
               handleSetSidebarFilter={this._handleSetSidebarFilter}
               handleToggleMenuBar={this._handleToggleMenuBar}
               handleUpdateRequestMimeType={this._handleUpdateRequestMimeType}
-<<<<<<< HEAD
               handleShowExportRequestsModal={this._handleShowExportRequestsModal}
-              isVariableUncovered={this.state.isVariableUncovered}
-=======
               isVariableUncovered={isVariableUncovered}
               vcs={vcs}
->>>>>>> 58653525
             />
           </ErrorBoundary>
 
