--- conflicted
+++ resolved
@@ -11,11 +11,7 @@
   "bugs": {
     "url": "https://github.com/kong/insomnia/issues"
   },
-<<<<<<< HEAD
-  "version": "3.3.0-beta.0",
-=======
   "version": "3.3.0",
->>>>>>> f44da26f
   "scripts": {
     "bootstrap": "npm run build",
     "lint": "eslint . --ext .js,.ts,.tsx --cache",
