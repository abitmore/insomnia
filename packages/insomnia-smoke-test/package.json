--- conflicted
+++ resolved
@@ -1,12 +1,8 @@
 {
   "private": true,
   "name": "insomnia-smoke-test",
-<<<<<<< HEAD
-  "version": "2.2.26",
+  "version": "2.2.27",
   "type": "module",
-=======
-  "version": "2.2.27",
->>>>>>> 71c7dbba
   "scripts": {
     "spectron:core:build": "cross-env BUNDLE=build xvfb-maybe jest --detectOpenHandles --testPathPattern core",
     "spectron:designer:build": "cross-env BUNDLE=build xvfb-maybe jest --detectOpenHandles --testPathPattern designer",
