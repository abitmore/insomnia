--- conflicted
+++ resolved
@@ -26,13 +26,8 @@
 };
 
 export type InsomniaOptions = {
-<<<<<<< HEAD
-  requests?: Array<Request>,
-  sendRequest?: (requestId: string) => Promise<Response>,
-=======
   requests?: Array<$Shape<Request>>,
   sendRequest?: (requestId: string) => Promise<$Shape<Response>>,
->>>>>>> c0931d94
 };
 
 /**
