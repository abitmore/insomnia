--- conflicted
+++ resolved
@@ -21,11 +21,7 @@
   "devDependencies": {
     "@babel/core": "^7.9.0",
     "@babel/plugin-proposal-optional-chaining": "^7.9.0",
-<<<<<<< HEAD
-    "husky": "^3.1.0",
-=======
     "jest": "^26.0.1",
->>>>>>> 1d10a428
     "webpack": "^4.42.1",
     "webpack-cli": "^3.3.11"
   },
