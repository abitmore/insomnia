--- conflicted
+++ resolved
@@ -1,11 +1,7 @@
 {
   "private": false,
   "name": "insomnia-plugin-response",
-<<<<<<< HEAD
-  "version": "3.3.0-beta.0",
-=======
   "version": "3.3.0",
->>>>>>> f44da26f
   "author": "Kong <office@konghq.com>",
   "description": "Insomnia response template tag",
   "license": "MIT",
@@ -27,11 +23,7 @@
   },
   "dependencies": {
     "iconv-lite": "^0.6.3",
-<<<<<<< HEAD
-    "insomnia-xpath": "3.3.0-beta.0",
-=======
     "insomnia-xpath": "3.3.0",
->>>>>>> f44da26f
     "jsonpath-plus": "^6.0.1"
   }
 }