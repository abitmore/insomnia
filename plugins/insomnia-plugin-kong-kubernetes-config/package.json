{
  "private": true,
  "name": "insomnia-plugin-kong-kubernetes-config",
<<<<<<< HEAD
  "version": "3.3.0-beta.0",
=======
  "version": "3.3.0",
>>>>>>> f44da26f
  "main": "index.js",
  "author": "Kong <office@konghq.com>",
  "license": "Apache-2.0",
  "repository": {
    "type": "git",
    "url": "https://github.com/Kong/insomnia.git",
    "directory": "plugins/insomnia-plugin-kong-kubernetes-config"
  },
  "bugs": {
    "url": "https://github.com/Kong/insomnia/issues"
  },
  "insomnia": {
    "name": "kong-kubernetes-config",
    "description": "Generate Kong For Kubernetes configuration",
    "unlisted": true
  },
  "dependencies": {
<<<<<<< HEAD
    "openapi-2-kong": "3.3.0-beta.0",
=======
    "openapi-2-kong": "3.3.0",
>>>>>>> f44da26f
    "yaml": "^1.8.3"
  }
}<|MERGE_RESOLUTION|>--- conflicted
+++ resolved
@@ -1,11 +1,7 @@
 {
   "private": true,
   "name": "insomnia-plugin-kong-kubernetes-config",
-<<<<<<< HEAD
-  "version": "3.3.0-beta.0",
-=======
   "version": "3.3.0",
->>>>>>> f44da26f
   "main": "index.js",
   "author": "Kong <office@konghq.com>",
   "license": "Apache-2.0",
@@ -23,11 +19,7 @@
     "unlisted": true
   },
   "dependencies": {
-<<<<<<< HEAD
-    "openapi-2-kong": "3.3.0-beta.0",
-=======
     "openapi-2-kong": "3.3.0",
->>>>>>> f44da26f
     "yaml": "^1.8.3"
   }
 }