--- conflicted
+++ resolved
@@ -1,10 +1,6 @@
 {
   "name": "insomnia-plugin-default-headers",
-<<<<<<< HEAD
-  "version": "3.3.0-beta.0",
-=======
   "version": "3.3.0",
->>>>>>> f44da26f
   "author": "Kong <office@konghq.com>",
   "description": "Various data importers for Insomnia",
   "license": "MIT",
