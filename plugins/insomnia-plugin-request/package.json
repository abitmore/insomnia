{
  "name": "insomnia-plugin-request",
<<<<<<< HEAD
  "version": "1.0.18",
=======
  "version": "1.0.19",
>>>>>>> 8112f5d6
  "author": "Gregory Schier <gschier1990@gmail.com>",
  "description": "Insomnia request template tag",
  "license": "MIT",
  "repository": "https://github.com/getinsomnia/insomnia/tree/master/plugins/insomnia-plugin-request",
  "bugs": {
    "url": "https://github.com/getinsomnia/insomnia"
  },
  "main": "index.js",
  "insomnia": {
    "name": "request"
  },
  "scripts": {
    "test": "jest --silent"
  },
  "dependencies": {
<<<<<<< HEAD
    "insomnia-cookies": "^0.0.12",
    "insomnia-url": "^0.1.6"
=======
    "insomnia-cookies": "^0.0.13",
    "insomnia-url": "^0.1.7"
>>>>>>> 8112f5d6
  }
}<|MERGE_RESOLUTION|>--- conflicted
+++ resolved
@@ -1,10 +1,6 @@
 {
   "name": "insomnia-plugin-request",
-<<<<<<< HEAD
-  "version": "1.0.18",
-=======
   "version": "1.0.19",
->>>>>>> 8112f5d6
   "author": "Gregory Schier <gschier1990@gmail.com>",
   "description": "Insomnia request template tag",
   "license": "MIT",
@@ -20,12 +16,7 @@
     "test": "jest --silent"
   },
   "dependencies": {
-<<<<<<< HEAD
-    "insomnia-cookies": "^0.0.12",
-    "insomnia-url": "^0.1.6"
-=======
     "insomnia-cookies": "^0.0.13",
     "insomnia-url": "^0.1.7"
->>>>>>> 8112f5d6
   }
 }