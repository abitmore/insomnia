--- conflicted
+++ resolved
@@ -1,10 +1,6 @@
 {
   "name": "insomnia-plugin-base64",
-<<<<<<< HEAD
-  "version": "1.0.6",
-=======
   "version": "1.0.7",
->>>>>>> 8112f5d6
   "author": "Gregory Schier <gschier1990@gmail.com>",
   "description": "Insomnia base64 template tag",
   "license": "MIT",
