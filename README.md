# Kong Studio

[![Travis](https://api.travis-ci.org/kong/studio.svg)](https://travis-ci.org/getinsomnia/insomnia)
[![license](https://img.shields.io/github/license/mashape/apistatus.svg)](https://github.com/kong/studio/master/LICENSE)

Studio is a spec-first API development app built in top of [Insomnia](https://github.com/getinsomnia/insomnia).

<<<<<<< HEAD
![Kong Studio Screenshot](https://user-images.githubusercontent.com/587576/62305922-dbd30800-b44e-11e9-8de6-ea8bdcb8d93b.png)
=======
![Insomnia REST Client Screenshot](https://raw.githubusercontent.com/getinsomnia/insomnia/master/screenshots/main.png)

## Download

Insomnia is available for Mac, Windows, and Linux and can be downloaded
from the website.

**[https://insomnia.rest/download](https://insomnia.rest/download/)**

## Bugs and Feature Requests

Have a bug or a feature request? First, read the
[issue guidelines](CONTRIBUTING.md#using-the-issue-tracker) and search for existing and
closed issues. If your problem or idea is not addressed yet, [please open a new issue](/issues).

For more generic product questions and feedback, join the [Slack Team](https://chat.insomnia.rest) or email
[support@insomnia.rest](mailto:support@insomnia.rest)

## Contributing

Please read through our [contributing guidelines](CONTRIBUTING.md) and [code of conduct](CODE_OF_CONDUCT.md). Included are directions
for opening issues, coding standards, and notes on development.

Editor preferences are available in the [editor config](.editorconfig) for easy use in
common text editors. Read more and download plugins at [editorconfig.org](http://editorconfig.org).

## Developing

Development on Insomnia can be done on Mac, Windows, or Linux as long as you have
[NodeJS 8](https://nodejs.org) and [Git](https://git-scm.com/).

<details>
<summary>Initial Dev Setup</summary>

This repository is structured as a monorepo and contains many Node.JS packages. Each package has
its own set of commands, but the most common commands are available from the
root `[package.json](package.json)` and can be accessed using the `npm run ...` command. Here
are the only three commands you should need to start developing on the app.

```bash
# Install and Link Dependencies
npm run bootstrap

# Run Tests
npm test

# Start App with Live Reload
npm run app-start
```

If you are on Windows and have problems, you may need to install [Windows Build Tools](https://github.com/felixrieseberg/windows-build-tools)
</details>

<details>
<summary>Editor Requirements</summary>

You can use any editor you'd like, but make sure to have support/plugins for
the following tools:

- [ESLint](http://eslint.org/) – For catching syntax problems and common errors
- [JSX Syntax](https://facebook.github.io/react/docs/jsx-in-depth.html) – For React components
- [Flow](https://flow.org/) – For type annotations

</details>

## Plugins

Here is a list of plugins available for installation via NPM.

- [Chance](https://www.npmjs.com/package/insomnia-plugin-chance) – Generates a random value using Chance.JS
- [Cuid](https://www.npmjs.com/package/insomnia-plugin-cuid) – Generate random cuids
- [Custom Timestamp](https://www.npmjs.com/package/insomnia-plugin-customtimestamp) – Advanced timestamp creator
- [Default Headers](https://www.npmjs.com/package/insomnia-plugin-default-headers) – Set default headers on requests
- [Defaults](https://www.npmjs.com/package/insomnia-plugin-defaults) - Set request defaults through your environment
- [Faker](https://www.npmjs.com/package/insomnia-plugin-faker) - Generate Faker data right within Insomnia!
- [Github Apps](https://www.npmjs.com/package/insomnia-plugin-github-apps-helper) – Generates a JWT for auth with the GitHub API as your GitHub App
- [Javascript Eval](https://www.npmjs.com/package/insomnia-plugin-js-eval) - Evaluate/run Javascript code
- [JWT Decode](https://www.npmjs.com/package/insomnia-plugin-jwtdecode) – Decode header or payload of JWT tokens
- [OS Util](https://www.npmjs.com/package/insomnia-plugin-os) – Get OS information
- [Random Credit Card](https://www.npmjs.com/package/insomnia-plugin-randomcreditcard) – Generate random credit card numbers
- [Random Number](https://www.npmjs.com/package/insomnia-plugin-randomnumber) – Generate a random integer between a minimum and maximum
- [Random UK Sort Code](https://www.npmjs.com/package/insomnia-plugin-randomuksortcode) – Generate random UK bank sort codes
- [Regex](https://www.npmjs.com/package/insomnia-plugin-regex) – Extract a value from an environment variable using a regular expression
- [Swagger Validator](https://www.npmjs.com/package/insomnia-plugin-validator) – Validate an API response to a swagger spec
- [XDebug](https://www.npmjs.com/package/insomnia-plugin-xdebug) – Enable Xdebug debugging by adding an `XDEBUG_SESSION` cookie to the request

## Community Projects

- [GitHub API Spec Importer](https://github.com/swinton/github-rest-apis-for-insomnia) – A complete set of GitHub REST API route specifications that can be imported straight into Insomnia
- [Swaggymnia](https://github.com/mlabouardy/swaggymnia) – Generate [Swagger](https://swagger.io/) documentation for your existing API in Insomnia.

## License

[MIT](LICENSE) &copy; [Insomnia](https://insomnia.rest)
>>>>>>> 945ff0e6
<|MERGE_RESOLUTION|>--- conflicted
+++ resolved
@@ -1,105 +1,8 @@
 # Kong Studio
 
-[![Travis](https://api.travis-ci.org/kong/studio.svg)](https://travis-ci.org/getinsomnia/insomnia)
+[![Travis](https://api.travis-ci.org/kong/studio.svg)](https://travis-ci.org/kong/studio)
 [![license](https://img.shields.io/github/license/mashape/apistatus.svg)](https://github.com/kong/studio/master/LICENSE)
 
 Studio is a spec-first API development app built in top of [Insomnia](https://github.com/getinsomnia/insomnia).
 
-<<<<<<< HEAD
-![Kong Studio Screenshot](https://user-images.githubusercontent.com/587576/62305922-dbd30800-b44e-11e9-8de6-ea8bdcb8d93b.png)
-=======
-![Insomnia REST Client Screenshot](https://raw.githubusercontent.com/getinsomnia/insomnia/master/screenshots/main.png)
-
-## Download
-
-Insomnia is available for Mac, Windows, and Linux and can be downloaded
-from the website.
-
-**[https://insomnia.rest/download](https://insomnia.rest/download/)**
-
-## Bugs and Feature Requests
-
-Have a bug or a feature request? First, read the
-[issue guidelines](CONTRIBUTING.md#using-the-issue-tracker) and search for existing and
-closed issues. If your problem or idea is not addressed yet, [please open a new issue](/issues).
-
-For more generic product questions and feedback, join the [Slack Team](https://chat.insomnia.rest) or email
-[support@insomnia.rest](mailto:support@insomnia.rest)
-
-## Contributing
-
-Please read through our [contributing guidelines](CONTRIBUTING.md) and [code of conduct](CODE_OF_CONDUCT.md). Included are directions
-for opening issues, coding standards, and notes on development.
-
-Editor preferences are available in the [editor config](.editorconfig) for easy use in
-common text editors. Read more and download plugins at [editorconfig.org](http://editorconfig.org).
-
-## Developing
-
-Development on Insomnia can be done on Mac, Windows, or Linux as long as you have
-[NodeJS 8](https://nodejs.org) and [Git](https://git-scm.com/).
-
-<details>
-<summary>Initial Dev Setup</summary>
-
-This repository is structured as a monorepo and contains many Node.JS packages. Each package has
-its own set of commands, but the most common commands are available from the
-root `[package.json](package.json)` and can be accessed using the `npm run ...` command. Here
-are the only three commands you should need to start developing on the app.
-
-```bash
-# Install and Link Dependencies
-npm run bootstrap
-
-# Run Tests
-npm test
-
-# Start App with Live Reload
-npm run app-start
-```
-
-If you are on Windows and have problems, you may need to install [Windows Build Tools](https://github.com/felixrieseberg/windows-build-tools)
-</details>
-
-<details>
-<summary>Editor Requirements</summary>
-
-You can use any editor you'd like, but make sure to have support/plugins for
-the following tools:
-
-- [ESLint](http://eslint.org/) – For catching syntax problems and common errors
-- [JSX Syntax](https://facebook.github.io/react/docs/jsx-in-depth.html) – For React components
-- [Flow](https://flow.org/) – For type annotations
-
-</details>
-
-## Plugins
-
-Here is a list of plugins available for installation via NPM.
-
-- [Chance](https://www.npmjs.com/package/insomnia-plugin-chance) – Generates a random value using Chance.JS
-- [Cuid](https://www.npmjs.com/package/insomnia-plugin-cuid) – Generate random cuids
-- [Custom Timestamp](https://www.npmjs.com/package/insomnia-plugin-customtimestamp) – Advanced timestamp creator
-- [Default Headers](https://www.npmjs.com/package/insomnia-plugin-default-headers) – Set default headers on requests
-- [Defaults](https://www.npmjs.com/package/insomnia-plugin-defaults) - Set request defaults through your environment
-- [Faker](https://www.npmjs.com/package/insomnia-plugin-faker) - Generate Faker data right within Insomnia!
-- [Github Apps](https://www.npmjs.com/package/insomnia-plugin-github-apps-helper) – Generates a JWT for auth with the GitHub API as your GitHub App
-- [Javascript Eval](https://www.npmjs.com/package/insomnia-plugin-js-eval) - Evaluate/run Javascript code
-- [JWT Decode](https://www.npmjs.com/package/insomnia-plugin-jwtdecode) – Decode header or payload of JWT tokens
-- [OS Util](https://www.npmjs.com/package/insomnia-plugin-os) – Get OS information
-- [Random Credit Card](https://www.npmjs.com/package/insomnia-plugin-randomcreditcard) – Generate random credit card numbers
-- [Random Number](https://www.npmjs.com/package/insomnia-plugin-randomnumber) – Generate a random integer between a minimum and maximum
-- [Random UK Sort Code](https://www.npmjs.com/package/insomnia-plugin-randomuksortcode) – Generate random UK bank sort codes
-- [Regex](https://www.npmjs.com/package/insomnia-plugin-regex) – Extract a value from an environment variable using a regular expression
-- [Swagger Validator](https://www.npmjs.com/package/insomnia-plugin-validator) – Validate an API response to a swagger spec
-- [XDebug](https://www.npmjs.com/package/insomnia-plugin-xdebug) – Enable Xdebug debugging by adding an `XDEBUG_SESSION` cookie to the request
-
-## Community Projects
-
-- [GitHub API Spec Importer](https://github.com/swinton/github-rest-apis-for-insomnia) – A complete set of GitHub REST API route specifications that can be imported straight into Insomnia
-- [Swaggymnia](https://github.com/mlabouardy/swaggymnia) – Generate [Swagger](https://swagger.io/) documentation for your existing API in Insomnia.
-
-## License
-
-[MIT](LICENSE) &copy; [Insomnia](https://insomnia.rest)
->>>>>>> 945ff0e6
+![Kong Studio Screenshot](https://user-images.githubusercontent.com/587576/62305922-dbd30800-b44e-11e9-8de6-ea8bdcb8d93b.png)